--- conflicted
+++ resolved
@@ -89,20 +89,9 @@
 // ------------------------------------------------------------------------------------------------
 //  Returns true, if file is an pmx file.
 bool MMDImporter::CanRead(const std::string &pFile, IOSystem *pIOHandler,
-<<<<<<< HEAD
-        bool checkSig) const {
-    if (!checkSig) {
-        return SimpleExtensionCheck(pFile, "pmx");
-    } else {
-        // Check file Header
-        static const char * const pTokens[] = { "PMX " };
-        return SearchFileHeaderForToken(pIOHandler, pFile, pTokens, 1);
-    }
-=======
         bool /*checkSig*/) const {
     static const char *tokens[] = { "PMX " };
     return SearchFileHeaderForToken(pIOHandler, pFile, tokens, AI_COUNT_OF(tokens));
->>>>>>> b82d9f4b
 }
 
 // ------------------------------------------------------------------------------------------------
