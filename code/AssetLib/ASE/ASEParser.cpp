/*
---------------------------------------------------------------------------
Open Asset Import Library (assimp)
---------------------------------------------------------------------------

Copyright (c) 2006-2024, assimp team

All rights reserved.

Redistribution and use of this software in source and binary forms,
with or without modification, are permitted provided that the following
conditions are met:

* Redistributions of source code must retain the above
  copyright notice, this list of conditions and the
  following disclaimer.

* Redistributions in binary form must reproduce the above
  copyright notice, this list of conditions and the
  following disclaimer in the documentation and/or other
  materials provided with the distribution.

* Neither the name of the assimp team, nor the names of its
  contributors may be used to endorse or promote products
  derived from this software without specific prior
  written permission of the assimp team.

  THIS SOFTWARE IS PROVIDED BY THE COPYRIGHT HOLDERS AND CONTRIBUTORS
  "AS IS" AND ANY EXPRESS OR IMPLIED WARRANTIES, INCLUDING, BUT NOT
LIMITED TO, THE IMPLIED WARRANTIES OF MERCHANTABILITY AND FITNESS FOR
A PARTICULAR PURPOSE ARE DISCLAIMED. IN NO EVENT SHALL THE COPYRIGHT
OWNER OR CONTRIBUTORS BE LIABLE FOR ANY DIRECT, INDIRECT, INCIDENTAL,
SPECIAL, EXEMPLARY, OR CONSEQUENTIAL DAMAGES (INCLUDING, BUT NOT
LIMITED TO, PROCUREMENT OF SUBSTITUTE GOODS OR SERVICES; LOSS OF USE,
DATA, OR PROFITS; OR BUSINESS INTERRUPTION) HOWEVER CAUSED AND ON ANY
THEORY OF LIABILITY, WHETHER IN CONTRACT, STRICT LIABILITY, OR TORT
(INCLUDING NEGLIGENCE OR OTHERWISE) ARISING IN ANY WAY OUT OF THE USE
OF THIS SOFTWARE, EVEN IF ADVISED OF THE POSSIBILITY OF SUCH DAMAGE.
---------------------------------------------------------------------------
*/

/** @file  ASEParser.cpp
 *  @brief Implementation of the ASE parser class
 */

#ifndef ASSIMP_BUILD_NO_ASE_IMPORTER
#ifndef ASSIMP_BUILD_NO_3DS_IMPORTER

// internal headers
#include "ASELoader.h"
#include "PostProcessing/TextureTransform.h"

#include <assimp/fast_atof.h>
#include <assimp/DefaultLogger.hpp>

namespace Assimp {
using namespace Assimp::ASE;

// ------------------------------------------------------------------------------------------------
// Begin an ASE parsing function

#define AI_ASE_PARSER_INIT() \
    int iDepth = 0;

// ------------------------------------------------------------------------------------------------
// Handle a "top-level" section in the file. EOF is no error in this case.

#define AI_ASE_HANDLE_TOP_LEVEL_SECTION()          \
    else if ('{' == *mFilePtr)                     \
        ++iDepth;                                  \
    else if ('}' == *mFilePtr) {                   \
        if (0 == --iDepth) {                       \
            ++mFilePtr;                            \
            SkipToNextToken();                     \
            return;                                \
        }                                          \
    }                                              \
    if ('\0' == *mFilePtr) {                       \
        return;                                    \
    }                                              \
    if (IsLineEnd(*mFilePtr) && !bLastWasEndLine) {\
        ++iLineNumber;                             \
        bLastWasEndLine = true;                    \
    } else                                         \
        bLastWasEndLine = false;                   \
    ++mFilePtr;

// ------------------------------------------------------------------------------------------------
// Handle a nested section in the file. EOF is an error in this case
// @param level "Depth" of the section
// @param msg Full name of the section (including the asterisk)

#define AI_ASE_HANDLE_SECTION(level, msg)                          \
    if ('{' == *mFilePtr)                                          \
        iDepth++;                                                  \
    else if ('}' == *mFilePtr) {                                   \
        if (0 == --iDepth) {                                       \
            ++mFilePtr;                                            \
            SkipToNextToken();                                     \
            return;                                                \
        }                                                          \
    } else if ('\0' == *mFilePtr) {                                \
        LogError("Encountered unexpected EOL while parsing a " msg \
                 " chunk (Level " level ")");                      \
    }                                                              \
    if (IsLineEnd(*mFilePtr) && !bLastWasEndLine) {                \
        ++iLineNumber;                                             \
        bLastWasEndLine = true;                                    \
    } else                                                         \
        bLastWasEndLine = false;                                   \
    ++mFilePtr;

// ------------------------------------------------------------------------------------------------
Parser::Parser(const char *file, size_t fileLen, unsigned int fileFormatDefault) :
        mFilePtr(nullptr), mEnd (nullptr) {
    ai_assert(file != nullptr);

    mFilePtr = file;
    mEnd = mFilePtr + fileLen;
    iFileFormat = fileFormatDefault;

    // make sure that the color values are invalid
    m_clrBackground.r = get_qnan();
    m_clrAmbient.r = get_qnan();

    // setup some default values
    iLineNumber = 0;
    iFirstFrame = 0;
    iLastFrame = 0;
    iFrameSpeed = 30; // use 30 as default value for this property
    iTicksPerFrame = 1; // use 1 as default value for this property
    bLastWasEndLine = false; // need to handle \r\n seqs due to binary file mapping
}

// ------------------------------------------------------------------------------------------------
void Parser::LogWarning(const char *szWarn) {
    ai_assert(nullptr != szWarn);

    char szTemp[2048];
#if _MSC_VER >= 1400
    sprintf_s(szTemp, "Line %u: %s", iLineNumber, szWarn);
#else
    ai_snprintf(szTemp, sizeof(szTemp), "Line %u: %s", iLineNumber, szWarn);
#endif

    // output the warning to the logger ...
    ASSIMP_LOG_WARN(szTemp);
}

// ------------------------------------------------------------------------------------------------
void Parser::LogInfo(const char *szWarn) {
    ai_assert(nullptr != szWarn);

    char szTemp[1024];
#if _MSC_VER >= 1400
    sprintf_s(szTemp, "Line %u: %s", iLineNumber, szWarn);
#else
    ai_snprintf(szTemp, 1024, "Line %u: %s", iLineNumber, szWarn);
#endif

    // output the information to the logger ...
    ASSIMP_LOG_INFO(szTemp);
}

// ------------------------------------------------------------------------------------------------
AI_WONT_RETURN void Parser::LogError(const char *szWarn) {
    ai_assert(nullptr != szWarn);

    char szTemp[1024];
#if _MSC_VER >= 1400
    sprintf_s(szTemp, "Line %u: %s", iLineNumber, szWarn);
#else
    ai_snprintf(szTemp, 1024, "Line %u: %s", iLineNumber, szWarn);
#endif

    // throw an exception
    throw DeadlyImportError(szTemp);
}

// ------------------------------------------------------------------------------------------------
bool Parser::SkipToNextToken() {
    while (true) {
        char me = *mFilePtr;

        if (mFilePtr == mEnd) {
            return false;
        }

        // increase the line number counter if necessary
        if (IsLineEnd(me) && !bLastWasEndLine) {
            ++iLineNumber;
            bLastWasEndLine = true;
        } else
            bLastWasEndLine = false;
        if ('*' == me || '}' == me || '{' == me) {
            return true;
        }
        if ('\0' == me) {
            return false;
        }

        ++mFilePtr;
    }
}

// ------------------------------------------------------------------------------------------------
bool Parser::SkipSection() {
    // must handle subsections ...
    int iCnt = 0;
    while (true) {
        if ('}' == *mFilePtr) {
            --iCnt;
            if (0 == iCnt) {
                // go to the next valid token ...
                ++mFilePtr;
                SkipToNextToken();
                return true;
            }
        } else if ('{' == *mFilePtr) {
            ++iCnt;
        } else if ('\0' == *mFilePtr) {
            LogWarning("Unable to parse block: Unexpected EOF, closing bracket \'}\' was expected [#1]");
            return false;
        } else if (IsLineEnd(*mFilePtr))
            ++iLineNumber;
        ++mFilePtr;
    }
}

// ------------------------------------------------------------------------------------------------
void Parser::Parse() {
    AI_ASE_PARSER_INIT();
    while (true) {
        if ('*' == *mFilePtr) {
            ++mFilePtr;

            // Version should be 200. Validate this ...
            if (TokenMatch(mFilePtr, "3DSMAX_ASCIIEXPORT", 18)) {
                unsigned int fmt;
                ParseLV4MeshLong(fmt);

                if (fmt > 200) {
                    LogWarning("Unknown file format version: *3DSMAX_ASCIIEXPORT should \
                               be <= 200");
                }
                // *************************************************************
                // - fmt will be 0 if we're unable to read the version number
                // there are some faulty files without a version number ...
                // in this case we'll guess the exact file format by looking
                // at the file extension (ASE, ASK, ASC)
                // *************************************************************

                if (fmt) {
                    iFileFormat = fmt;
                }
                continue;
            }
            // main scene information
            if (TokenMatch(mFilePtr, "SCENE", 5)) {
                ParseLV1SceneBlock();
                continue;
            }
            // "group" - no implementation yet, in facte
            // we're just ignoring them for the moment
            if (TokenMatch(mFilePtr, "GROUP", 5)) {
                Parse();
                continue;
            }
            // material list
            if (TokenMatch(mFilePtr, "MATERIAL_LIST", 13)) {
                ParseLV1MaterialListBlock();
                continue;
            }
            // geometric object (mesh)
            if (TokenMatch(mFilePtr, "GEOMOBJECT", 10))

            {
                m_vMeshes.emplace_back("UNNAMED");
                ParseLV1ObjectBlock(m_vMeshes.back());
                continue;
            }
            // helper object = dummy in the hierarchy
            if (TokenMatch(mFilePtr, "HELPEROBJECT", 12))

            {
                m_vDummies.emplace_back();
                ParseLV1ObjectBlock(m_vDummies.back());
                continue;
            }
            // light object
            if (TokenMatch(mFilePtr, "LIGHTOBJECT", 11))

            {
                m_vLights.emplace_back("UNNAMED");
                ParseLV1ObjectBlock(m_vLights.back());
                continue;
            }
            // camera object
            if (TokenMatch(mFilePtr, "CAMERAOBJECT", 12)) {
                m_vCameras.emplace_back("UNNAMED");
                ParseLV1ObjectBlock(m_vCameras.back());
                continue;
            }
            // comment - print it on the console
            if (TokenMatch(mFilePtr, "COMMENT", 7)) {
                std::string out = "<unknown>";
                ParseString(out, "*COMMENT");
                LogInfo(("Comment: " + out).c_str());
                continue;
            }
            // ASC bone weights
            if (AI_ASE_IS_OLD_FILE_FORMAT() && TokenMatch(mFilePtr, "MESH_SOFTSKINVERTS", 18)) {
                ParseLV1SoftSkinBlock();
            }
        }
        AI_ASE_HANDLE_TOP_LEVEL_SECTION();
    }
}

// ------------------------------------------------------------------------------------------------
void Parser::ParseLV1SoftSkinBlock() {
    // TODO: fix line counting here

    // **************************************************************
    // The soft skin block is formatted differently. There are no
    // nested sections supported and the single elements aren't
    // marked by keywords starting with an asterisk.

    /**
    FORMAT BEGIN

    *MESH_SOFTSKINVERTS {
    <nodename>
    <number of vertices>

    [for <number of vertices> times:]
        <number of weights> [for <number of weights> times:] <bone name> <weight>
    }

    FORMAT END
    */
    // **************************************************************
    while (true) {
        if (*mFilePtr == '}') {
            ++mFilePtr;
            return;
        } else if (*mFilePtr == '\0')
            return;
        else if (*mFilePtr == '{')
            ++mFilePtr;

        else // if (!IsSpace(*filePtr) && !IsLineEnd(*filePtr))
        {
            ASE::Mesh *curMesh = nullptr;
            unsigned int numVerts = 0;

            const char *sz = mFilePtr;
            while (!IsSpaceOrNewLine(*mFilePtr)) {
                ++mFilePtr;
            }

            const unsigned int diff = (unsigned int)(mFilePtr - sz);
            if (diff) {
                std::string name = std::string(sz, diff);
                for (std::vector<ASE::Mesh>::iterator it = m_vMeshes.begin();
                        it != m_vMeshes.end(); ++it) {
                    if ((*it).mName == name) {
                        curMesh = &(*it);
                        break;
                    }
                }
                if (!curMesh) {
                    LogWarning("Encountered unknown mesh in *MESH_SOFTSKINVERTS section");

                    // Skip the mesh data - until we find a new mesh
                    // or the end of the *MESH_SOFTSKINVERTS section
                    while (true) {
                        SkipSpacesAndLineEnd(&mFilePtr, mEnd);
                        if (*mFilePtr == '}') {
                            ++mFilePtr;
                            return;
                        } else if (!IsNumeric(*mFilePtr))
                            break;

                        SkipLine(&mFilePtr, mEnd);
                    }
                } else {
                    SkipSpacesAndLineEnd(&mFilePtr, mEnd);
                    ParseLV4MeshLong(numVerts);

                    // Reserve enough storage
                    curMesh->mBoneVertices.reserve(numVerts);

                    for (unsigned int i = 0; i < numVerts; ++i) {
                        SkipSpacesAndLineEnd(&mFilePtr, mEnd);
                        unsigned int numWeights;
                        ParseLV4MeshLong(numWeights);

                        curMesh->mBoneVertices.emplace_back();
                        ASE::BoneVertex &vert = curMesh->mBoneVertices.back();

                        // Reserve enough storage
                        vert.mBoneWeights.reserve(numWeights);

                        std::string bone;
                        for (unsigned int w = 0; w < numWeights; ++w) {
                            bone.clear();
                            ParseString(bone, "*MESH_SOFTSKINVERTS.Bone");

                            // Find the bone in the mesh's list
                            std::pair<int, ai_real> me;
                            me.first = -1;

                            for (unsigned int n = 0; n < curMesh->mBones.size(); ++n) {
                                if (curMesh->mBones[n].mName == bone) {
                                    me.first = n;
                                    break;
                                }
                            }
                            if (-1 == me.first) {
                                // We don't have this bone yet, so add it to the list
                                me.first = static_cast<int>(curMesh->mBones.size());
                                curMesh->mBones.emplace_back(bone);
                            }
                            ParseLV4MeshReal(me.second);

                            // Add the new bone weight to list
                            vert.mBoneWeights.push_back(me);
                        }
                    }
                }
            }
        }
        if (*mFilePtr == '\0')
            return;
        ++mFilePtr;
        SkipSpacesAndLineEnd(&mFilePtr, mEnd);
    }
}

// ------------------------------------------------------------------------------------------------
void Parser::ParseLV1SceneBlock() {
    AI_ASE_PARSER_INIT();
    while (true) {
        if ('*' == *mFilePtr) {
            ++mFilePtr;
            if (TokenMatch(mFilePtr, "SCENE_BACKGROUND_STATIC", 23))

            {
                // parse a color triple and assume it is really the bg color
                ParseLV4MeshFloatTriple(&m_clrBackground.r);
                continue;
            }
            if (TokenMatch(mFilePtr, "SCENE_AMBIENT_STATIC", 20))

            {
                // parse a color triple and assume it is really the bg color
                ParseLV4MeshFloatTriple(&m_clrAmbient.r);
                continue;
            }
            if (TokenMatch(mFilePtr, "SCENE_FIRSTFRAME", 16)) {
                ParseLV4MeshLong(iFirstFrame);
                continue;
            }
            if (TokenMatch(mFilePtr, "SCENE_LASTFRAME", 15)) {
                ParseLV4MeshLong(iLastFrame);
                continue;
            }
            if (TokenMatch(mFilePtr, "SCENE_FRAMESPEED", 16)) {
                ParseLV4MeshLong(iFrameSpeed);
                continue;
            }
            if (TokenMatch(mFilePtr, "SCENE_TICKSPERFRAME", 19)) {
                ParseLV4MeshLong(iTicksPerFrame);
                continue;
            }
        }
        AI_ASE_HANDLE_TOP_LEVEL_SECTION();
    }
}

// ------------------------------------------------------------------------------------------------
void Parser::ParseLV1MaterialListBlock() {
    AI_ASE_PARSER_INIT();

    unsigned int iMaterialCount = 0;
    unsigned int iOldMaterialCount = (unsigned int)m_vMaterials.size();
    while (true) {
        if ('*' == *mFilePtr) {
            ++mFilePtr;
            if (TokenMatch(mFilePtr, "MATERIAL_COUNT", 14)) {
                ParseLV4MeshLong(iMaterialCount);

                if (UINT_MAX - iOldMaterialCount < iMaterialCount) {
                    LogWarning("Out of range: material index is too large");
                    return;
                }

                // now allocate enough storage to hold all materials
                m_vMaterials.resize(iOldMaterialCount + iMaterialCount, Material("INVALID"));
                continue;
            }
            if (TokenMatch(mFilePtr, "MATERIAL", 8)) {
                // ensure we have at least one material allocated
                if (iMaterialCount == 0) {
                    LogWarning("*MATERIAL_COUNT unspecified or 0");
                    iMaterialCount = 1;
                    m_vMaterials.resize(iOldMaterialCount + iMaterialCount, Material("INVALID"));
                }

                unsigned int iIndex = 0;
                ParseLV4MeshLong(iIndex);

                if (iIndex >= iMaterialCount) {
                    LogWarning("Out of range: material index is too large");
                    iIndex = iMaterialCount - 1;
                }

                // get a reference to the material
                Material &sMat = m_vMaterials[iIndex + iOldMaterialCount];
                // parse the material block
                ParseLV2MaterialBlock(sMat);
                continue;
            }
            if( iDepth == 1 ){
                // CRUDE HACK: support missing brace after "Ascii Scene Exporter v2.51"
                LogWarning("Missing closing brace in material list");
                --mFilePtr;
                return;
            }
        }
        AI_ASE_HANDLE_TOP_LEVEL_SECTION();
    }
}

// ------------------------------------------------------------------------------------------------
void Parser::ParseLV2MaterialBlock(ASE::Material &mat) {
    AI_ASE_PARSER_INIT();

    unsigned int iNumSubMaterials = 0;
    while (true) {
        if ('*' == *mFilePtr) {
            ++mFilePtr;
            if (TokenMatch(mFilePtr, "MATERIAL_NAME", 13)) {
                if (!ParseString(mat.mName, "*MATERIAL_NAME"))
                    SkipToNextToken();
                continue;
            }
            // ambient material color
            if (TokenMatch(mFilePtr, "MATERIAL_AMBIENT", 16)) {
                ParseLV4MeshFloatTriple(&mat.mAmbient.r);
                continue;
            }
            // diffuse material color
            if (TokenMatch(mFilePtr, "MATERIAL_DIFFUSE", 16)) {
                ParseLV4MeshFloatTriple(&mat.mDiffuse.r);
                continue;
            }
            // specular material color
            if (TokenMatch(mFilePtr, "MATERIAL_SPECULAR", 17)) {
                ParseLV4MeshFloatTriple(&mat.mSpecular.r);
                continue;
            }
            // material shading type
            if (TokenMatch(mFilePtr, "MATERIAL_SHADING", 16)) {
                if (TokenMatch(mFilePtr, "Blinn", 5)) {
                    mat.mShading = Discreet3DS::Blinn;
                } else if (TokenMatch(mFilePtr, "Phong", 5)) {
                    mat.mShading = Discreet3DS::Phong;
                } else if (TokenMatch(mFilePtr, "Flat", 4)) {
                    mat.mShading = Discreet3DS::Flat;
                } else if (TokenMatch(mFilePtr, "Wire", 4)) {
                    mat.mShading = Discreet3DS::Wire;
                } else {
                    // assume gouraud shading
                    mat.mShading = Discreet3DS::Gouraud;
                    SkipToNextToken();
                }
                continue;
            }
            // material transparency
<<<<<<< HEAD
            if (TokenMatch(filePtr, "MATERIAL_TRANSPARENCY", 21)) {
                ParseLV4MeshReal(mat.mTransparency);
=======
            if (TokenMatch(mFilePtr, "MATERIAL_TRANSPARENCY", 21)) {
                ParseLV4MeshFloat(mat.mTransparency);
>>>>>>> 206839d4
                mat.mTransparency = ai_real(1.0) - mat.mTransparency;
                continue;
            }
            // material self illumination
            if (TokenMatch(mFilePtr, "MATERIAL_SELFILLUM", 18)) {
                ai_real f = 0.0;
                ParseLV4MeshReal(f);

                mat.mEmissive.r = f;
                mat.mEmissive.g = f;
                mat.mEmissive.b = f;
                continue;
            }
            // material shininess
<<<<<<< HEAD
            if (TokenMatch(filePtr, "MATERIAL_SHINE", 14)) {
                ParseLV4MeshReal(mat.mSpecularExponent);
=======
            if (TokenMatch(mFilePtr, "MATERIAL_SHINE", 14)) {
                ParseLV4MeshFloat(mat.mSpecularExponent);
>>>>>>> 206839d4
                mat.mSpecularExponent *= 15;
                continue;
            }
            // two-sided material
            if (TokenMatch(mFilePtr, "MATERIAL_TWOSIDED", 17)) {
                mat.mTwoSided = true;
                continue;
            }
            // material shininess strength
<<<<<<< HEAD
            if (TokenMatch(filePtr, "MATERIAL_SHINESTRENGTH", 22)) {
                ParseLV4MeshReal(mat.mShininessStrength);
=======
            if (TokenMatch(mFilePtr, "MATERIAL_SHINESTRENGTH", 22)) {
                ParseLV4MeshFloat(mat.mShininessStrength);
>>>>>>> 206839d4
                continue;
            }
            // diffuse color map
            if (TokenMatch(mFilePtr, "MAP_DIFFUSE", 11)) {
                // parse the texture block
                ParseLV3MapBlock(mat.sTexDiffuse);
                continue;
            }
            // ambient color map
            if (TokenMatch(mFilePtr, "MAP_AMBIENT", 11)) {
                // parse the texture block
                ParseLV3MapBlock(mat.sTexAmbient);
                continue;
            }
            // specular color map
            if (TokenMatch(mFilePtr, "MAP_SPECULAR", 12)) {
                // parse the texture block
                ParseLV3MapBlock(mat.sTexSpecular);
                continue;
            }
            // opacity map
            if (TokenMatch(mFilePtr, "MAP_OPACITY", 11)) {
                // parse the texture block
                ParseLV3MapBlock(mat.sTexOpacity);
                continue;
            }
            // emissive map
            if (TokenMatch(mFilePtr, "MAP_SELFILLUM", 13)) {
                // parse the texture block
                ParseLV3MapBlock(mat.sTexEmissive);
                continue;
            }
            // bump map
            if (TokenMatch(mFilePtr, "MAP_BUMP", 8)) {
                // parse the texture block
                ParseLV3MapBlock(mat.sTexBump);
            }
            // specular/shininess map
            if (TokenMatch(mFilePtr, "MAP_SHINESTRENGTH", 17)) {
                // parse the texture block
                ParseLV3MapBlock(mat.sTexShininess);
                continue;
            }
            // number of submaterials
            if (TokenMatch(mFilePtr, "NUMSUBMTLS", 10)) {
                ParseLV4MeshLong(iNumSubMaterials);

                // allocate enough storage
                mat.avSubMaterials.resize(iNumSubMaterials, Material("INVALID SUBMATERIAL"));
            }
            // submaterial chunks
            if (TokenMatch(mFilePtr, "SUBMATERIAL", 11)) {
                // ensure we have at least one material allocated
                if (iNumSubMaterials == 0) {
                    LogWarning("*NUMSUBMTLS unspecified or 0");
                    iNumSubMaterials = 1;
                    mat.avSubMaterials.resize(iNumSubMaterials, Material("INVALID SUBMATERIAL"));
                }

                unsigned int iIndex = 0;
                ParseLV4MeshLong(iIndex);

                if (iIndex >= iNumSubMaterials) {
                    LogWarning("Out of range: submaterial index is too large");
                    iIndex = iNumSubMaterials - 1;
                }

                // get a reference to the material
                if (iIndex < mat.avSubMaterials.size()) {
                    Material &sMat = mat.avSubMaterials[iIndex];

                    // parse the material block
                    ParseLV2MaterialBlock(sMat);
                }

                continue;
            }
        }
        AI_ASE_HANDLE_SECTION("2", "*MATERIAL");
    }
}

// ------------------------------------------------------------------------------------------------
void Parser::ParseLV3MapBlock(Texture &map) {
    AI_ASE_PARSER_INIT();

    // ***********************************************************
    // *BITMAP should not be there if *MAP_CLASS is not BITMAP,
    // but we need to expect that case ... if the path is
    // empty the texture won't be used later.
    // ***********************************************************
    bool parsePath = true;
    std::string temp;
    while (true) {
        if ('*' == *mFilePtr) {
            ++mFilePtr;
            // type of map
            if (TokenMatch(mFilePtr, "MAP_CLASS", 9)) {
                temp.clear();
                if (!ParseString(temp, "*MAP_CLASS"))
                    SkipToNextToken();
                if (temp != "Bitmap" && temp != "Normal Bump") {
                    ASSIMP_LOG_WARN("ASE: Skipping unknown map type: ", temp);
                    parsePath = false;
                }
                continue;
            }
            // path to the texture
            if (parsePath && TokenMatch(mFilePtr, "BITMAP", 6)) {
                if (!ParseString(map.mMapName, "*BITMAP"))
                    SkipToNextToken();

                if (map.mMapName == "None") {
                    // Files with 'None' as map name are produced by
                    // an Maja to ASE exporter which name I forgot ..
                    ASSIMP_LOG_WARN("ASE: Skipping invalid map entry");
                    map.mMapName = std::string();
                }

                continue;
            }
            // offset on the u axis
<<<<<<< HEAD
            if (TokenMatch(filePtr, "UVW_U_OFFSET", 12)) {
                ParseLV4MeshReal(map.mOffsetU);
                continue;
            }
            // offset on the v axis
            if (TokenMatch(filePtr, "UVW_V_OFFSET", 12)) {
                ParseLV4MeshReal(map.mOffsetV);
                continue;
            }
            // tiling on the u axis
            if (TokenMatch(filePtr, "UVW_U_TILING", 12)) {
                ParseLV4MeshReal(map.mScaleU);
                continue;
            }
            // tiling on the v axis
            if (TokenMatch(filePtr, "UVW_V_TILING", 12)) {
                ParseLV4MeshReal(map.mScaleV);
                continue;
            }
            // rotation around the z-axis
            if (TokenMatch(filePtr, "UVW_ANGLE", 9)) {
                ParseLV4MeshReal(map.mRotation);
                continue;
            }
            // map blending factor
            if (TokenMatch(filePtr, "MAP_AMOUNT", 10)) {
                ParseLV4MeshReal(map.mTextureBlend);
=======
            if (TokenMatch(mFilePtr, "UVW_U_OFFSET", 12)) {
                ParseLV4MeshFloat(map.mOffsetU);
                continue;
            }
            // offset on the v axis
            if (TokenMatch(mFilePtr, "UVW_V_OFFSET", 12)) {
                ParseLV4MeshFloat(map.mOffsetV);
                continue;
            }
            // tiling on the u axis
            if (TokenMatch(mFilePtr, "UVW_U_TILING", 12)) {
                ParseLV4MeshFloat(map.mScaleU);
                continue;
            }
            // tiling on the v axis
            if (TokenMatch(mFilePtr, "UVW_V_TILING", 12)) {
                ParseLV4MeshFloat(map.mScaleV);
                continue;
            }
            // rotation around the z-axis
            if (TokenMatch(mFilePtr, "UVW_ANGLE", 9)) {
                ParseLV4MeshFloat(map.mRotation);
                continue;
            }
            // map blending factor
            if (TokenMatch(mFilePtr, "MAP_AMOUNT", 10)) {
                ParseLV4MeshFloat(map.mTextureBlend);
>>>>>>> 206839d4
                continue;
            }
        }
        AI_ASE_HANDLE_SECTION("3", "*MAP_XXXXXX");
    }
}

// ------------------------------------------------------------------------------------------------
bool Parser::ParseString(std::string &out, const char *szName) {
    char szBuffer[1024];
    if (!SkipSpaces(&mFilePtr, mEnd)) {

        ai_snprintf(szBuffer, 1024, "Unable to parse %s block: Unexpected EOL", szName);
        LogWarning(szBuffer);
        return false;
    }
    // there must be '"'
    if ('\"' != *mFilePtr) {

        ai_snprintf(szBuffer, 1024, "Unable to parse %s block: Strings are expected "
                                    "to be enclosed in double quotation marks",
                szName);
        LogWarning(szBuffer);
        return false;
    }
    ++mFilePtr;
    const char *sz = mFilePtr;
    while (true) {
        if ('\"' == *sz)
            break;
        else if ('\0' == *sz) {
            ai_snprintf(szBuffer, 1024, "Unable to parse %s block: Strings are expected to "
                                        "be enclosed in double quotation marks but EOF was reached before "
                                        "a closing quotation mark was encountered",
                    szName);
            LogWarning(szBuffer);
            return false;
        }
        sz++;
    }
    out = std::string(mFilePtr, (uintptr_t)sz - (uintptr_t)mFilePtr);
    mFilePtr = sz + 1;
    return true;
}

// ------------------------------------------------------------------------------------------------
void Parser::ParseLV1ObjectBlock(ASE::BaseNode &node) {
    AI_ASE_PARSER_INIT();
    while (true) {
        if ('*' == *mFilePtr) {
            ++mFilePtr;

            // first process common tokens such as node name and transform
            // name of the mesh/node
            if (TokenMatch(mFilePtr, "NODE_NAME", 9)) {
                if (!ParseString(node.mName, "*NODE_NAME"))
                    SkipToNextToken();
                continue;
            }
            // name of the parent of the node
            if (TokenMatch(mFilePtr, "NODE_PARENT", 11)) {
                if (!ParseString(node.mParent, "*NODE_PARENT"))
                    SkipToNextToken();
                continue;
            }
            // transformation matrix of the node
            if (TokenMatch(mFilePtr, "NODE_TM", 7)) {
                ParseLV2NodeTransformBlock(node);
                continue;
            }
            // animation data of the node
            if (TokenMatch(mFilePtr, "TM_ANIMATION", 12)) {
                ParseLV2AnimationBlock(node);
                continue;
            }

            if (node.mType == BaseNode::Light) {
                // light settings
                if (TokenMatch(mFilePtr, "LIGHT_SETTINGS", 14)) {
                    ParseLV2LightSettingsBlock((ASE::Light &)node);
                    continue;
                }
                // type of the light source
                if (TokenMatch(mFilePtr, "LIGHT_TYPE", 10)) {
                    if (!ASSIMP_strincmp("omni", mFilePtr, 4)) {
                        ((ASE::Light &)node).mLightType = ASE::Light::OMNI;
                    } else if (!ASSIMP_strincmp("target", mFilePtr, 6)) {
                        ((ASE::Light &)node).mLightType = ASE::Light::TARGET;
                    } else if (!ASSIMP_strincmp("free", mFilePtr, 4)) {
                        ((ASE::Light &)node).mLightType = ASE::Light::FREE;
                    } else if (!ASSIMP_strincmp("directional", mFilePtr, 11)) {
                        ((ASE::Light &)node).mLightType = ASE::Light::DIRECTIONAL;
                    } else {
                        LogWarning("Unknown kind of light source");
                    }
                    continue;
                }
            } else if (node.mType == BaseNode::Camera) {
                // Camera settings
                if (TokenMatch(mFilePtr, "CAMERA_SETTINGS", 15)) {
                    ParseLV2CameraSettingsBlock((ASE::Camera &)node);
                    continue;
                } else if (TokenMatch(mFilePtr, "CAMERA_TYPE", 11)) {
                    if (!ASSIMP_strincmp("target", mFilePtr, 6)) {
                        ((ASE::Camera &)node).mCameraType = ASE::Camera::TARGET;
                    } else if (!ASSIMP_strincmp("free", mFilePtr, 4)) {
                        ((ASE::Camera &)node).mCameraType = ASE::Camera::FREE;
                    } else {
                        LogWarning("Unknown kind of camera");
                    }
                    continue;
                }
            } else if (node.mType == BaseNode::Mesh) {
                // mesh data
                // FIX: Older files use MESH_SOFTSKIN
                if (TokenMatch(mFilePtr, "MESH", 4) ||
                        TokenMatch(mFilePtr, "MESH_SOFTSKIN", 13)) {
                    ParseLV2MeshBlock((ASE::Mesh &)node);
                    continue;
                }
                // mesh material index
                if (TokenMatch(mFilePtr, "MATERIAL_REF", 12)) {
                    ParseLV4MeshLong(((ASE::Mesh &)node).iMaterialIndex);
                    continue;
                }
            }
        }
        AI_ASE_HANDLE_TOP_LEVEL_SECTION();
    }
}

// ------------------------------------------------------------------------------------------------
void Parser::ParseLV2CameraSettingsBlock(ASE::Camera &camera) {
    AI_ASE_PARSER_INIT();
    while (true) {
<<<<<<< HEAD
        if ('*' == *filePtr) {
            ++filePtr;
            if (TokenMatch(filePtr, "CAMERA_NEAR", 11)) {
                ParseLV4MeshReal(camera.mNear);
                continue;
            }
            if (TokenMatch(filePtr, "CAMERA_FAR", 10)) {
                ParseLV4MeshReal(camera.mFar);
                continue;
            }
            if (TokenMatch(filePtr, "CAMERA_FOV", 10)) {
                ParseLV4MeshReal(camera.mFOV);
=======
        if ('*' == *mFilePtr) {
            ++mFilePtr;
            if (TokenMatch(mFilePtr, "CAMERA_NEAR", 11)) {
                ParseLV4MeshFloat(camera.mNear);
                continue;
            }
            if (TokenMatch(mFilePtr, "CAMERA_FAR", 10)) {
                ParseLV4MeshFloat(camera.mFar);
                continue;
            }
            if (TokenMatch(mFilePtr, "CAMERA_FOV", 10)) {
                ParseLV4MeshFloat(camera.mFOV);
>>>>>>> 206839d4
                continue;
            }
        }
        AI_ASE_HANDLE_SECTION("2", "CAMERA_SETTINGS");
    }
}

// ------------------------------------------------------------------------------------------------
void Parser::ParseLV2LightSettingsBlock(ASE::Light &light) {
    AI_ASE_PARSER_INIT();
    while (true) {
        if ('*' == *mFilePtr) {
            ++mFilePtr;
            if (TokenMatch(mFilePtr, "LIGHT_COLOR", 11)) {
                ParseLV4MeshFloatTriple(&light.mColor.r);
                continue;
            }
<<<<<<< HEAD
            if (TokenMatch(filePtr, "LIGHT_INTENS", 12)) {
                ParseLV4MeshReal(light.mIntensity);
                continue;
            }
            if (TokenMatch(filePtr, "LIGHT_HOTSPOT", 13)) {
                ParseLV4MeshReal(light.mAngle);
                continue;
            }
            if (TokenMatch(filePtr, "LIGHT_FALLOFF", 13)) {
                ParseLV4MeshReal(light.mFalloff);
=======
            if (TokenMatch(mFilePtr, "LIGHT_INTENS", 12)) {
                ParseLV4MeshFloat(light.mIntensity);
                continue;
            }
            if (TokenMatch(mFilePtr, "LIGHT_HOTSPOT", 13)) {
                ParseLV4MeshFloat(light.mAngle);
                continue;
            }
            if (TokenMatch(mFilePtr, "LIGHT_FALLOFF", 13)) {
                ParseLV4MeshFloat(light.mFalloff);
>>>>>>> 206839d4
                continue;
            }
        }
        AI_ASE_HANDLE_SECTION("2", "LIGHT_SETTINGS");
    }
}

// ------------------------------------------------------------------------------------------------
void Parser::ParseLV2AnimationBlock(ASE::BaseNode &mesh) {
    AI_ASE_PARSER_INIT();

    ASE::Animation *anim = &mesh.mAnim;
    while (true) {
        if ('*' == *mFilePtr) {
            ++mFilePtr;
            if (TokenMatch(mFilePtr, "NODE_NAME", 9)) {
                std::string temp;
                if (!ParseString(temp, "*NODE_NAME"))
                    SkipToNextToken();

                // If the name of the node contains .target it
                // represents an animated camera or spot light
                // target.
                if (std::string::npos != temp.find(".Target")) {
                    if ((mesh.mType != BaseNode::Camera || ((ASE::Camera &)mesh).mCameraType != ASE::Camera::TARGET) &&
                            (mesh.mType != BaseNode::Light || ((ASE::Light &)mesh).mLightType != ASE::Light::TARGET)) {

                        ASSIMP_LOG_ERROR("ASE: Found target animation channel "
                                         "but the node is neither a camera nor a spot light");
                        anim = nullptr;
                    } else
                        anim = &mesh.mTargetAnim;
                }
                continue;
            }

            // position keyframes
            if (TokenMatch(mFilePtr, "CONTROL_POS_TRACK", 17) ||
                    TokenMatch(mFilePtr, "CONTROL_POS_BEZIER", 18) ||
                    TokenMatch(mFilePtr, "CONTROL_POS_TCB", 15)) {
                if (!anim)
                    SkipSection();
                else
                    ParseLV3PosAnimationBlock(*anim);
                continue;
            }
            // scaling keyframes
            if (TokenMatch(mFilePtr, "CONTROL_SCALE_TRACK", 19) ||
                    TokenMatch(mFilePtr, "CONTROL_SCALE_BEZIER", 20) ||
                    TokenMatch(mFilePtr, "CONTROL_SCALE_TCB", 17)) {
                if (!anim || anim == &mesh.mTargetAnim) {
                    // Target animation channels may have no rotation channels
                    ASSIMP_LOG_ERROR("ASE: Ignoring scaling channel in target animation");
                    SkipSection();
                } else
                    ParseLV3ScaleAnimationBlock(*anim);
                continue;
            }
            // rotation keyframes
            if (TokenMatch(mFilePtr, "CONTROL_ROT_TRACK", 17) ||
                    TokenMatch(mFilePtr, "CONTROL_ROT_BEZIER", 18) ||
                    TokenMatch(mFilePtr, "CONTROL_ROT_TCB", 15)) {
                if (!anim || anim == &mesh.mTargetAnim) {
                    // Target animation channels may have no rotation channels
                    ASSIMP_LOG_ERROR("ASE: Ignoring rotation channel in target animation");
                    SkipSection();
                } else
                    ParseLV3RotAnimationBlock(*anim);
                continue;
            }
        }
        AI_ASE_HANDLE_SECTION("2", "TM_ANIMATION");
    }
}
// ------------------------------------------------------------------------------------------------
void Parser::ParseLV3ScaleAnimationBlock(ASE::Animation &anim) {
    AI_ASE_PARSER_INIT();
    unsigned int iIndex;

    while (true) {
        if ('*' == *mFilePtr) {
            ++mFilePtr;

            bool b = false;

            // For the moment we're just reading the three floats -
            // we ignore the additional information for bezier's and TCBs

            // simple scaling keyframe
            if (TokenMatch(mFilePtr, "CONTROL_SCALE_SAMPLE", 20)) {
                b = true;
                anim.mScalingType = ASE::Animation::TRACK;
            }

            // Bezier scaling keyframe
            if (TokenMatch(mFilePtr, "CONTROL_BEZIER_SCALE_KEY", 24)) {
                b = true;
                anim.mScalingType = ASE::Animation::BEZIER;
            }
            // TCB scaling keyframe
            if (TokenMatch(mFilePtr, "CONTROL_TCB_SCALE_KEY", 21)) {
                b = true;
                anim.mScalingType = ASE::Animation::TCB;
            }
            if (b) {
                anim.akeyScaling.emplace_back();
                aiVectorKey &key = anim.akeyScaling.back();
                ParseLV4MeshRealTriple(&key.mValue.x, iIndex);
                key.mTime = (double)iIndex;
            }
        }
        AI_ASE_HANDLE_SECTION("3", "*CONTROL_POS_TRACK");
    }
}
// ------------------------------------------------------------------------------------------------
void Parser::ParseLV3PosAnimationBlock(ASE::Animation &anim) {
    AI_ASE_PARSER_INIT();
    unsigned int iIndex;
    while (true) {
        if ('*' == *mFilePtr) {
            ++mFilePtr;

            bool b = false;

            // For the moment we're just reading the three floats -
            // we ignore the additional information for bezier's and TCBs

            // simple scaling keyframe
            if (TokenMatch(mFilePtr, "CONTROL_POS_SAMPLE", 18)) {
                b = true;
                anim.mPositionType = ASE::Animation::TRACK;
            }

            // Bezier scaling keyframe
            if (TokenMatch(mFilePtr, "CONTROL_BEZIER_POS_KEY", 22)) {
                b = true;
                anim.mPositionType = ASE::Animation::BEZIER;
            }
            // TCB scaling keyframe
            if (TokenMatch(mFilePtr, "CONTROL_TCB_POS_KEY", 19)) {
                b = true;
                anim.mPositionType = ASE::Animation::TCB;
            }
            if (b) {
                anim.akeyPositions.emplace_back();
                aiVectorKey &key = anim.akeyPositions.back();
                ParseLV4MeshRealTriple(&key.mValue.x, iIndex);
                key.mTime = (double)iIndex;
            }
        }
        AI_ASE_HANDLE_SECTION("3", "*CONTROL_POS_TRACK");
    }
}
// ------------------------------------------------------------------------------------------------
void Parser::ParseLV3RotAnimationBlock(ASE::Animation &anim) {
    AI_ASE_PARSER_INIT();
    unsigned int iIndex;
    while (true) {
        if ('*' == *mFilePtr) {
            ++mFilePtr;

            bool b = false;

            // For the moment we're just reading the  floats -
            // we ignore the additional information for bezier's and TCBs

            // simple scaling keyframe
            if (TokenMatch(mFilePtr, "CONTROL_ROT_SAMPLE", 18)) {
                b = true;
                anim.mRotationType = ASE::Animation::TRACK;
            }

            // Bezier scaling keyframe
            if (TokenMatch(mFilePtr, "CONTROL_BEZIER_ROT_KEY", 22)) {
                b = true;
                anim.mRotationType = ASE::Animation::BEZIER;
            }
            // TCB scaling keyframe
            if (TokenMatch(mFilePtr, "CONTROL_TCB_ROT_KEY", 19)) {
                b = true;
                anim.mRotationType = ASE::Animation::TCB;
            }
            if (b) {
                anim.akeyRotations.emplace_back();
                aiQuatKey &key = anim.akeyRotations.back();
                aiVector3D v;
                ai_real f;
                ParseLV4MeshRealTriple(&v.x, iIndex);
                ParseLV4MeshReal(f);
                key.mTime = (double)iIndex;
                key.mValue = aiQuaternion(v, f);
            }
        }
        AI_ASE_HANDLE_SECTION("3", "*CONTROL_ROT_TRACK");
    }
}
// ------------------------------------------------------------------------------------------------
void Parser::ParseLV2NodeTransformBlock(ASE::BaseNode &mesh) {
    AI_ASE_PARSER_INIT();
    int mode = 0;
    while (true) {
        if ('*' == *mFilePtr) {
            ++mFilePtr;
            // name of the node
            if (TokenMatch(mFilePtr, "NODE_NAME", 9)) {
                std::string temp;
                if (!ParseString(temp, "*NODE_NAME"))
                    SkipToNextToken();

                std::string::size_type s;
                if (temp == mesh.mName) {
                    mode = 1;
                } else if (std::string::npos != (s = temp.find(".Target")) &&
                           mesh.mName == temp.substr(0, s)) {
                    // This should be either a target light or a target camera
                    if ((mesh.mType == BaseNode::Light && ((ASE::Light &)mesh).mLightType == ASE::Light::TARGET) ||
                            (mesh.mType == BaseNode::Camera && ((ASE::Camera &)mesh).mCameraType == ASE::Camera::TARGET)) {
                        mode = 2;
                    } else {
                        ASSIMP_LOG_ERROR("ASE: Ignoring target transform, "
                                         "this is no spot light or target camera");
                    }
                } else {
                    ASSIMP_LOG_ERROR("ASE: Unknown node transformation: ", temp);
                    // mode = 0
                }
                continue;
            }
            if (mode) {
                // fourth row of the transformation matrix - and also the
                // only information here that is interesting for targets
<<<<<<< HEAD
                if (TokenMatch(filePtr, "TM_ROW3", 7)) {
                    ParseLV4MeshRealTriple((mode == 1 ? mesh.mTransform[3] : &mesh.mTargetPosition.x));
=======
                if (TokenMatch(mFilePtr, "TM_ROW3", 7)) {
                    ParseLV4MeshFloatTriple((mode == 1 ? mesh.mTransform[3] : &mesh.mTargetPosition.x));
>>>>>>> 206839d4
                    continue;
                }
                if (mode == 1) {
                    // first row of the transformation matrix
<<<<<<< HEAD
                    if (TokenMatch(filePtr, "TM_ROW0", 7)) {
                        ParseLV4MeshRealTriple(mesh.mTransform[0]);
                        continue;
                    }
                    // second row of the transformation matrix
                    if (TokenMatch(filePtr, "TM_ROW1", 7)) {
                        ParseLV4MeshRealTriple(mesh.mTransform[1]);
                        continue;
                    }
                    // third row of the transformation matrix
                    if (TokenMatch(filePtr, "TM_ROW2", 7)) {
                        ParseLV4MeshRealTriple(mesh.mTransform[2]);
=======
                    if (TokenMatch(mFilePtr, "TM_ROW0", 7)) {
                        ParseLV4MeshFloatTriple(mesh.mTransform[0]);
                        continue;
                    }
                    // second row of the transformation matrix
                    if (TokenMatch(mFilePtr, "TM_ROW1", 7)) {
                        ParseLV4MeshFloatTriple(mesh.mTransform[1]);
                        continue;
                    }
                    // third row of the transformation matrix
                    if (TokenMatch(mFilePtr, "TM_ROW2", 7)) {
                        ParseLV4MeshFloatTriple(mesh.mTransform[2]);
>>>>>>> 206839d4
                        continue;
                    }
                    // inherited position axes
                    if (TokenMatch(mFilePtr, "INHERIT_POS", 11)) {
                        unsigned int aiVal[3];
                        ParseLV4MeshLongTriple(aiVal);

                        for (unsigned int i = 0; i < 3; ++i)
                            mesh.inherit.abInheritPosition[i] = aiVal[i] != 0;
                        continue;
                    }
                    // inherited rotation axes
                    if (TokenMatch(mFilePtr, "INHERIT_ROT", 11)) {
                        unsigned int aiVal[3];
                        ParseLV4MeshLongTriple(aiVal);

                        for (unsigned int i = 0; i < 3; ++i)
                            mesh.inherit.abInheritRotation[i] = aiVal[i] != 0;
                        continue;
                    }
                    // inherited scaling axes
                    if (TokenMatch(mFilePtr, "INHERIT_SCL", 11)) {
                        unsigned int aiVal[3];
                        ParseLV4MeshLongTriple(aiVal);

                        for (unsigned int i = 0; i < 3; ++i)
                            mesh.inherit.abInheritScaling[i] = aiVal[i] != 0;
                        continue;
                    }
                }
            }
        }
        AI_ASE_HANDLE_SECTION("2", "*NODE_TM");
    }
}
// ------------------------------------------------------------------------------------------------
void Parser::ParseLV2MeshBlock(ASE::Mesh &mesh) {
    AI_ASE_PARSER_INIT();

    unsigned int iNumVertices = 0;
    unsigned int iNumFaces = 0;
    unsigned int iNumTVertices = 0;
    unsigned int iNumTFaces = 0;
    unsigned int iNumCVertices = 0;
    unsigned int iNumCFaces = 0;
    while (true) {
        if ('*' == *mFilePtr) {
            ++mFilePtr;
            // Number of vertices in the mesh
            if (TokenMatch(mFilePtr, "MESH_NUMVERTEX", 14)) {
                ParseLV4MeshLong(iNumVertices);
                continue;
            }
            // Number of texture coordinates in the mesh
            if (TokenMatch(mFilePtr, "MESH_NUMTVERTEX", 15)) {
                ParseLV4MeshLong(iNumTVertices);
                continue;
            }
            // Number of vertex colors in the mesh
            if (TokenMatch(mFilePtr, "MESH_NUMCVERTEX", 15)) {
                ParseLV4MeshLong(iNumCVertices);
                continue;
            }
            // Number of regular faces in the mesh
            if (TokenMatch(mFilePtr, "MESH_NUMFACES", 13)) {
                ParseLV4MeshLong(iNumFaces);
                continue;
            }
            // Number of UVWed faces in the mesh
            if (TokenMatch(mFilePtr, "MESH_NUMTVFACES", 15)) {
                ParseLV4MeshLong(iNumTFaces);
                continue;
            }
            // Number of colored faces in the mesh
            if (TokenMatch(mFilePtr, "MESH_NUMCVFACES", 15)) {
                ParseLV4MeshLong(iNumCFaces);
                continue;
            }
            // mesh vertex list block
            if (TokenMatch(mFilePtr, "MESH_VERTEX_LIST", 16)) {
                ParseLV3MeshVertexListBlock(iNumVertices, mesh);
                continue;
            }
            // mesh face list block
            if (TokenMatch(mFilePtr, "MESH_FACE_LIST", 14)) {
                ParseLV3MeshFaceListBlock(iNumFaces, mesh);
                continue;
            }
            // mesh texture vertex list block
            if (TokenMatch(mFilePtr, "MESH_TVERTLIST", 14)) {
                ParseLV3MeshTListBlock(iNumTVertices, mesh);
                continue;
            }
            // mesh texture face block
            if (TokenMatch(mFilePtr, "MESH_TFACELIST", 14)) {
                ParseLV3MeshTFaceListBlock(iNumTFaces, mesh);
                continue;
            }
            // mesh color vertex list block
            if (TokenMatch(mFilePtr, "MESH_CVERTLIST", 14)) {
                ParseLV3MeshCListBlock(iNumCVertices, mesh);
                continue;
            }
            // mesh color face block
            if (TokenMatch(mFilePtr, "MESH_CFACELIST", 14)) {
                ParseLV3MeshCFaceListBlock(iNumCFaces, mesh);
                continue;
            }
            // mesh normals
            if (TokenMatch(mFilePtr, "MESH_NORMALS", 12)) {
                ParseLV3MeshNormalListBlock(mesh);
                continue;
            }
            // another mesh UV channel ...
            if (TokenMatch(mFilePtr, "MESH_MAPPINGCHANNEL", 19)) {
                unsigned int iIndex(0);
                ParseLV4MeshLong(iIndex);
                if (0 == iIndex) {
                    LogWarning("Mapping channel has an invalid index. Skipping UV channel");
                    // skip it ...
                    SkipSection();
                } else {
                    if (iIndex < 2) {
                        LogWarning("Mapping channel has an invalid index. Skipping UV channel");
                        // skip it ...
                        SkipSection();
                    }
                    if (iIndex > AI_MAX_NUMBER_OF_TEXTURECOORDS) {
                        LogWarning("Too many UV channels specified. Skipping channel ..");
                        // skip it ...
                        SkipSection();
                    } else {
                        // parse the mapping channel
                        ParseLV3MappingChannel(iIndex - 1, mesh);
                    }
                    continue;
                }
            }
            // mesh animation keyframe. Not supported
            if (TokenMatch(mFilePtr, "MESH_ANIMATION", 14)) {

                LogWarning("Found *MESH_ANIMATION element in ASE/ASK file. "
                           "Keyframe animation is not supported by Assimp, this element "
                           "will be ignored");
                //SkipSection();
                continue;
            }
            if (TokenMatch(mFilePtr, "MESH_WEIGHTS", 12)) {
                ParseLV3MeshWeightsBlock(mesh);
                continue;
            }
        }
        AI_ASE_HANDLE_SECTION("2", "*MESH");
    }
}
// ------------------------------------------------------------------------------------------------
void Parser::ParseLV3MeshWeightsBlock(ASE::Mesh &mesh) {
    AI_ASE_PARSER_INIT();

    unsigned int iNumVertices = 0, iNumBones = 0;
    while (true) {
        if ('*' == *mFilePtr) {
            ++mFilePtr;

            // Number of bone vertices ...
            if (TokenMatch(mFilePtr, "MESH_NUMVERTEX", 14)) {
                ParseLV4MeshLong(iNumVertices);
                continue;
            }
            // Number of bones
            if (TokenMatch(mFilePtr, "MESH_NUMBONE", 12)) {
                ParseLV4MeshLong(iNumBones);
                continue;
            }
            // parse the list of bones
            if (TokenMatch(mFilePtr, "MESH_BONE_LIST", 14)) {
                ParseLV4MeshBones(iNumBones, mesh);
                continue;
            }
            // parse the list of bones vertices
            if (TokenMatch(mFilePtr, "MESH_BONE_VERTEX_LIST", 21)) {
                ParseLV4MeshBonesVertices(iNumVertices, mesh);
                continue;
            }
        }
        AI_ASE_HANDLE_SECTION("3", "*MESH_WEIGHTS");
    }
}
// ------------------------------------------------------------------------------------------------
void Parser::ParseLV4MeshBones(unsigned int iNumBones, ASE::Mesh &mesh) {
    AI_ASE_PARSER_INIT();
    mesh.mBones.resize(iNumBones, Bone("UNNAMED"));
    while (true) {
        if ('*' == *mFilePtr) {
            ++mFilePtr;

            // Mesh bone with name ...
            if (TokenMatch(mFilePtr, "MESH_BONE_NAME", 14)) {
                // parse an index ...
                if (SkipSpaces(&mFilePtr, mEnd)) {
                    unsigned int iIndex = strtoul10(mFilePtr, &mFilePtr);
                    if (iIndex >= iNumBones) {
                        LogWarning("Bone index is out of bounds");
                        continue;
                    }
                    if (!ParseString(mesh.mBones[iIndex].mName, "*MESH_BONE_NAME"))
                        SkipToNextToken();
                    continue;
                }
            }
        }
        AI_ASE_HANDLE_SECTION("3", "*MESH_BONE_LIST");
    }
}
// ------------------------------------------------------------------------------------------------
void Parser::ParseLV4MeshBonesVertices(unsigned int iNumVertices, ASE::Mesh &mesh) {
    AI_ASE_PARSER_INIT();
    mesh.mBoneVertices.resize(iNumVertices);
    while (true) {
        if ('*' == *mFilePtr) {
            ++mFilePtr;

            // Mesh bone vertex
            if (TokenMatch(mFilePtr, "MESH_BONE_VERTEX", 16)) {
                // read the vertex index
                unsigned int iIndex = strtoul10(mFilePtr, &mFilePtr);
                if (iIndex >= mesh.mPositions.size()) {
                    iIndex = (unsigned int)mesh.mPositions.size() - 1;
                    LogWarning("Bone vertex index is out of bounds. Using the largest valid "
                               "bone vertex index instead");
                }

                // --- ignored
                ai_real afVert[3];
                ParseLV4MeshRealTriple(afVert);

                std::pair<int, float> pairOut;
                while (true) {
                    // first parse the bone index ...
                    if (!SkipSpaces(&mFilePtr, mEnd)) break;
                    pairOut.first = strtoul10(mFilePtr, &mFilePtr);

                    // then parse the vertex weight
                    if (!SkipSpaces(&mFilePtr, mEnd)) break;
                    mFilePtr = fast_atoreal_move<float>(mFilePtr, pairOut.second);

                    // -1 marks unused entries
                    if (-1 != pairOut.first) {
                        mesh.mBoneVertices[iIndex].mBoneWeights.push_back(pairOut);
                    }
                }
                continue;
            }
        }
        AI_ASE_HANDLE_SECTION("4", "*MESH_BONE_VERTEX");
    }
}
// ------------------------------------------------------------------------------------------------
void Parser::ParseLV3MeshVertexListBlock(
        unsigned int iNumVertices, ASE::Mesh &mesh) {
    AI_ASE_PARSER_INIT();

    // allocate enough storage in the array
    mesh.mPositions.resize(iNumVertices);
    while (true) {
        if ('*' == *mFilePtr) {
            ++mFilePtr;

            // Vertex entry
            if (TokenMatch(mFilePtr, "MESH_VERTEX", 11)) {

                aiVector3D vTemp;
                unsigned int iIndex;
                ParseLV4MeshRealTriple(&vTemp.x, iIndex);

                if (iIndex >= iNumVertices) {
                    LogWarning("Invalid vertex index. It will be ignored");
                } else
                    mesh.mPositions[iIndex] = vTemp;
                continue;
            }
        }
        AI_ASE_HANDLE_SECTION("3", "*MESH_VERTEX_LIST");
    }
}
// ------------------------------------------------------------------------------------------------
void Parser::ParseLV3MeshFaceListBlock(unsigned int iNumFaces, ASE::Mesh &mesh) {
    AI_ASE_PARSER_INIT();

    // allocate enough storage in the face array
    mesh.mFaces.resize(iNumFaces);
    while (true) {
        if ('*' == *mFilePtr) {
            ++mFilePtr;

            // Face entry
            if (TokenMatch(mFilePtr, "MESH_FACE", 9)) {

                ASE::Face mFace;
                ParseLV4MeshFace(mFace);

                if (mFace.iFace >= iNumFaces) {
                    LogWarning("Face has an invalid index. It will be ignored");
                } else
                    mesh.mFaces[mFace.iFace] = mFace;
                continue;
            }
        }
        AI_ASE_HANDLE_SECTION("3", "*MESH_FACE_LIST");
    }
}
// ------------------------------------------------------------------------------------------------
void Parser::ParseLV3MeshTListBlock(unsigned int iNumVertices,
        ASE::Mesh &mesh, unsigned int iChannel) {
    AI_ASE_PARSER_INIT();

    // allocate enough storage in the array
    mesh.amTexCoords[iChannel].resize(iNumVertices);
    while (true) {
        if ('*' == *mFilePtr) {
            ++mFilePtr;

            // Vertex entry
            if (TokenMatch(mFilePtr, "MESH_TVERT", 10)) {
                aiVector3D vTemp;
                unsigned int iIndex;
                ParseLV4MeshRealTriple(&vTemp.x, iIndex);

                if (iIndex >= iNumVertices) {
                    LogWarning("Tvertex has an invalid index. It will be ignored");
                } else
                    mesh.amTexCoords[iChannel][iIndex] = vTemp;

                if (0.0f != vTemp.z) {
                    // we need 3 coordinate channels
                    mesh.mNumUVComponents[iChannel] = 3;
                }
                continue;
            }
        }
        AI_ASE_HANDLE_SECTION("3", "*MESH_TVERT_LIST");
    }
}
// ------------------------------------------------------------------------------------------------
void Parser::ParseLV3MeshTFaceListBlock(unsigned int iNumFaces,
        ASE::Mesh &mesh, unsigned int iChannel) {
    AI_ASE_PARSER_INIT();
    while (true) {
        if ('*' == *mFilePtr) {
            ++mFilePtr;

            // Face entry
            if (TokenMatch(mFilePtr, "MESH_TFACE", 10)) {
                unsigned int aiValues[3];
                unsigned int iIndex = 0;

                ParseLV4MeshLongTriple(aiValues, iIndex);
                if (iIndex >= iNumFaces || iIndex >= mesh.mFaces.size()) {
                    LogWarning("UV-Face has an invalid index. It will be ignored");
                } else {
                    // copy UV indices
                    mesh.mFaces[iIndex].amUVIndices[iChannel][0] = aiValues[0];
                    mesh.mFaces[iIndex].amUVIndices[iChannel][1] = aiValues[1];
                    mesh.mFaces[iIndex].amUVIndices[iChannel][2] = aiValues[2];
                }
                continue;
            }
        }
        AI_ASE_HANDLE_SECTION("3", "*MESH_TFACE_LIST");
    }
}
// ------------------------------------------------------------------------------------------------
void Parser::ParseLV3MappingChannel(unsigned int iChannel, ASE::Mesh &mesh) {
    AI_ASE_PARSER_INIT();

    unsigned int iNumTVertices = 0;
    unsigned int iNumTFaces = 0;
    while (true) {
        if ('*' == *mFilePtr) {
            ++mFilePtr;

            // Number of texture coordinates in the mesh
            if (TokenMatch(mFilePtr, "MESH_NUMTVERTEX", 15)) {
                ParseLV4MeshLong(iNumTVertices);
                continue;
            }
            // Number of UVWed faces in the mesh
            if (TokenMatch(mFilePtr, "MESH_NUMTVFACES", 15)) {
                ParseLV4MeshLong(iNumTFaces);
                continue;
            }
            // mesh texture vertex list block
            if (TokenMatch(mFilePtr, "MESH_TVERTLIST", 14)) {
                ParseLV3MeshTListBlock(iNumTVertices, mesh, iChannel);
                continue;
            }
            // mesh texture face block
            if (TokenMatch(mFilePtr, "MESH_TFACELIST", 14)) {
                ParseLV3MeshTFaceListBlock(iNumTFaces, mesh, iChannel);
                continue;
            }
        }
        AI_ASE_HANDLE_SECTION("3", "*MESH_MAPPING_CHANNEL");
    }
}
// ------------------------------------------------------------------------------------------------
void Parser::ParseLV3MeshCListBlock(unsigned int iNumVertices, ASE::Mesh &mesh) {
    AI_ASE_PARSER_INIT();

    // allocate enough storage in the array
    mesh.mVertexColors.resize(iNumVertices);
    while (true) {
        if ('*' == *mFilePtr) {
            ++mFilePtr;

            // Vertex entry
            if (TokenMatch(mFilePtr, "MESH_VERTCOL", 12)) {
                aiColor4D vTemp;
                vTemp.a = 1.0f;
                unsigned int iIndex;
                ParseLV4MeshRealTriple(&vTemp.r, iIndex);

                if (iIndex >= iNumVertices) {
                    LogWarning("Vertex color has an invalid index. It will be ignored");
                } else
                    mesh.mVertexColors[iIndex] = vTemp;
                continue;
            }
        }
        AI_ASE_HANDLE_SECTION("3", "*MESH_CVERTEX_LIST");
    }
}
// ------------------------------------------------------------------------------------------------
void Parser::ParseLV3MeshCFaceListBlock(unsigned int iNumFaces, ASE::Mesh &mesh) {
    AI_ASE_PARSER_INIT();
    while (true) {
        if ('*' == *mFilePtr) {
            ++mFilePtr;

            // Face entry
            if (TokenMatch(mFilePtr, "MESH_CFACE", 10)) {
                unsigned int aiValues[3];
                unsigned int iIndex = 0;

                ParseLV4MeshLongTriple(aiValues, iIndex);
                if (iIndex >= iNumFaces || iIndex >= mesh.mFaces.size()) {
                    LogWarning("UV-Face has an invalid index. It will be ignored");
                } else {
                    // copy color indices
                    mesh.mFaces[iIndex].mColorIndices[0] = aiValues[0];
                    mesh.mFaces[iIndex].mColorIndices[1] = aiValues[1];
                    mesh.mFaces[iIndex].mColorIndices[2] = aiValues[2];
                }
                continue;
            }
        }
        AI_ASE_HANDLE_SECTION("3", "*MESH_CFACE_LIST");
    }
}
// ------------------------------------------------------------------------------------------------
void Parser::ParseLV3MeshNormalListBlock(ASE::Mesh &sMesh) {
    AI_ASE_PARSER_INIT();

    // Allocate enough storage for the normals
    sMesh.mNormals.resize(sMesh.mFaces.size() * 3, aiVector3D(0.f, 0.f, 0.f));
    unsigned int index, faceIdx = UINT_MAX;

    // FIXME: rewrite this and find out how to interpret the normals
    // correctly. This is crap.

    // Smooth the vertex and face normals together. The result
    // will be edgy then, but otherwise everything would be soft ...
    while (true) {
        if ('*' == *mFilePtr) {
            ++mFilePtr;
            if (faceIdx != UINT_MAX && TokenMatch(mFilePtr, "MESH_VERTEXNORMAL", 17)) {
                aiVector3D vNormal;
                ParseLV4MeshRealTriple(&vNormal.x, index);
                if (faceIdx >= sMesh.mFaces.size())
                    continue;

                // Make sure we assign it to the correct face
                const ASE::Face &face = sMesh.mFaces[faceIdx];
                if (index == face.mIndices[0])
                    index = 0;
                else if (index == face.mIndices[1])
                    index = 1;
                else if (index == face.mIndices[2])
                    index = 2;
                else {
                    ASSIMP_LOG_ERROR("ASE: Invalid vertex index in MESH_VERTEXNORMAL section");
                    continue;
                }
                // We'll renormalize later
                sMesh.mNormals[faceIdx * 3 + index] += vNormal;
                continue;
            }
            if (TokenMatch(mFilePtr, "MESH_FACENORMAL", 15)) {
                aiVector3D vNormal;
                ParseLV4MeshRealTriple(&vNormal.x, faceIdx);

                if (faceIdx >= sMesh.mFaces.size()) {
                    ASSIMP_LOG_ERROR("ASE: Invalid vertex index in MESH_FACENORMAL section");
                    continue;
                }

                // We'll renormalize later
                sMesh.mNormals[faceIdx * 3] += vNormal;
                sMesh.mNormals[faceIdx * 3 + 1] += vNormal;
                sMesh.mNormals[faceIdx * 3 + 2] += vNormal;
                continue;
            }
        }
        AI_ASE_HANDLE_SECTION("3", "*MESH_NORMALS");
    }
}
// ------------------------------------------------------------------------------------------------
void Parser::ParseLV4MeshFace(ASE::Face &out) {
    // skip spaces and tabs
    if (!SkipSpaces(&mFilePtr, mEnd)) {
        LogWarning("Unable to parse *MESH_FACE Element: Unexpected EOL [#1]");
        SkipToNextToken();
        return;
    }

    // parse the face index
    out.iFace = strtoul10(mFilePtr, &mFilePtr);

    // next character should be ':'
    if (!SkipSpaces(&mFilePtr, mEnd)) {
        // FIX: there are some ASE files which haven't got : here ....
        LogWarning("Unable to parse *MESH_FACE Element: Unexpected EOL. \':\' expected [#2]");
        SkipToNextToken();
        return;
    }
    // FIX: There are some ASE files which haven't got ':' here
    if (':' == *mFilePtr) ++mFilePtr;

    // Parse all mesh indices
    for (unsigned int i = 0; i < 3; ++i) {
        unsigned int iIndex = 0;
        if (!SkipSpaces(&mFilePtr, mEnd)) {
            LogWarning("Unable to parse *MESH_FACE Element: Unexpected EOL");
            SkipToNextToken();
            return;
        }
        switch (*mFilePtr) {
        case 'A':
        case 'a':
            break;
        case 'B':
        case 'b':
            iIndex = 1;
            break;
        case 'C':
        case 'c':
            iIndex = 2;
            break;
        default:
            LogWarning("Unable to parse *MESH_FACE Element: Unexpected EOL. "
                       "A,B or C expected [#3]");
            SkipToNextToken();
            return;
        };
        ++mFilePtr;

        // next character should be ':'
        if (!SkipSpaces(&mFilePtr, mEnd) || ':' != *mFilePtr) {
            LogWarning("Unable to parse *MESH_FACE Element: "
                       "Unexpected EOL. \':\' expected [#2]");
            SkipToNextToken();
            return;
        }

        ++mFilePtr;
        if (!SkipSpaces(&mFilePtr, mEnd)) {
            LogWarning("Unable to parse *MESH_FACE Element: Unexpected EOL. "
                       "Vertex index expected [#4]");
            SkipToNextToken();
            return;
        }
        out.mIndices[iIndex] = strtoul10(mFilePtr, &mFilePtr);
    }

    // now we need to skip the AB, BC, CA blocks.
    while (true) {
        if ('*' == *mFilePtr) break;
        if (IsLineEnd(*mFilePtr)) {
            //iLineNumber++;
            return;
        }
        mFilePtr++;
    }

    // parse the smoothing group of the face
    if (TokenMatch(mFilePtr, "*MESH_SMOOTHING", 15)) {
        if (!SkipSpaces(&mFilePtr, mEnd)) {
            LogWarning("Unable to parse *MESH_SMOOTHING Element: "
                       "Unexpected EOL. Smoothing group(s) expected [#5]");
            SkipToNextToken();
            return;
        }

        // Parse smoothing groups until we don't anymore see commas
        // FIX: There needn't always be a value, sad but true
        while (true) {
            if (*mFilePtr < '9' && *mFilePtr >= '0') {
                uint32_t value = strtoul10(mFilePtr, &mFilePtr);
                if (value < 32) {
                    out.iSmoothGroup |= (1 << strtoul10(mFilePtr, &mFilePtr));
                } else {
                    const std::string message = std::string("Unable to set smooth group, value with ") + ai_to_string(value) + std::string(" out of range");
                    LogWarning(message.c_str());
                }
            }
            SkipSpaces(&mFilePtr, mEnd);
            if (',' != *mFilePtr) {
                break;
            }
            ++mFilePtr;
            SkipSpaces(&mFilePtr, mEnd);
        }
    }

    // *MESH_MTLID  is optional, too
    while (true) {
        if ('*' == *mFilePtr) {
            break;
        }
        if (IsLineEnd(*mFilePtr)) {
            return;
        }
        mFilePtr++;
    }

    if (TokenMatch(mFilePtr, "*MESH_MTLID", 11)) {
        if (!SkipSpaces(&mFilePtr, mEnd)) {
            LogWarning("Unable to parse *MESH_MTLID Element: Unexpected EOL. "
                       "Material index expected [#6]");
            SkipToNextToken();
            return;
        }
        out.iMaterial = strtoul10(mFilePtr, &mFilePtr);
    }
    return;
}
// ------------------------------------------------------------------------------------------------
void Parser::ParseLV4MeshLongTriple(unsigned int *apOut) {
    ai_assert(nullptr != apOut);

    for (unsigned int i = 0; i < 3; ++i)
        ParseLV4MeshLong(apOut[i]);
}
// ------------------------------------------------------------------------------------------------
void Parser::ParseLV4MeshLongTriple(unsigned int *apOut, unsigned int &rIndexOut) {
    ai_assert(nullptr != apOut);

    // parse the index
    ParseLV4MeshLong(rIndexOut);

    // parse the three others
    ParseLV4MeshLongTriple(apOut);
}
// ------------------------------------------------------------------------------------------------
void Parser::ParseLV4MeshRealTriple(ai_real *apOut, unsigned int &rIndexOut) {
    ai_assert(nullptr != apOut);

    // parse the index
    ParseLV4MeshLong(rIndexOut);

    // parse the three others
    ParseLV4MeshRealTriple(apOut);
}
// ------------------------------------------------------------------------------------------------
void Parser::ParseLV4MeshFloatTriple(float* apOut, unsigned int& rIndexOut) {
    ai_assert(nullptr != apOut);

    // parse the index
    ParseLV4MeshLong(rIndexOut);

    // parse the three others
    ParseLV4MeshFloatTriple(apOut);
}
// ------------------------------------------------------------------------------------------------
void Parser::ParseLV4MeshRealTriple(ai_real *apOut) {
    ai_assert(nullptr != apOut);

    for (unsigned int i = 0; i < 3; ++i) {
        ParseLV4MeshReal(apOut[i]);
    }
}
// ------------------------------------------------------------------------------------------------
void Parser::ParseLV4MeshFloatTriple(float* apOut) {
    ai_assert(nullptr != apOut);

    for (unsigned int i = 0; i < 3; ++i) {
        ParseLV4MeshFloat(apOut[i]);
    }
}
// ------------------------------------------------------------------------------------------------
void Parser::ParseLV4MeshReal(ai_real &fOut) {
    // skip spaces and tabs
    if (!SkipSpaces(&mFilePtr, mEnd)) {
        // LOG
        LogWarning("Unable to parse float: unexpected EOL [#1]");
        fOut = 0.0;
        ++iLineNumber;
        return;
    }
    // parse the first float
    mFilePtr = fast_atoreal_move<ai_real>(mFilePtr, fOut);
}
// ------------------------------------------------------------------------------------------------
void Parser::ParseLV4MeshFloat(float &fOut) {
    // skip spaces and tabs
    if (!SkipSpaces(&filePtr, mEnd)) {
        // LOG
        LogWarning("Unable to parse float: unexpected EOL [#1]");
        fOut = 0.0;
        ++iLineNumber;
        return;
    }
    // parse the first float
    filePtr = fast_atoreal_move<float>(filePtr, fOut);
}
// ------------------------------------------------------------------------------------------------
void Parser::ParseLV4MeshLong(unsigned int &iOut) {
    // Skip spaces and tabs
    if (!SkipSpaces(&mFilePtr, mEnd)) {
        // LOG
        LogWarning("Unable to parse long: unexpected EOL [#1]");
        iOut = 0;
        ++iLineNumber;
        return;
    }
    // parse the value
    iOut = strtoul10(mFilePtr, &mFilePtr);
}

}

#endif // ASSIMP_BUILD_NO_3DS_IMPORTER

#endif // !! ASSIMP_BUILD_NO_BASE_IMPORTER<|MERGE_RESOLUTION|>--- conflicted
+++ resolved
@@ -579,13 +579,8 @@
                 continue;
             }
             // material transparency
-<<<<<<< HEAD
-            if (TokenMatch(filePtr, "MATERIAL_TRANSPARENCY", 21)) {
+            if (TokenMatch(mFilePtr, "MATERIAL_TRANSPARENCY", 21)) {
                 ParseLV4MeshReal(mat.mTransparency);
-=======
-            if (TokenMatch(mFilePtr, "MATERIAL_TRANSPARENCY", 21)) {
-                ParseLV4MeshFloat(mat.mTransparency);
->>>>>>> 206839d4
                 mat.mTransparency = ai_real(1.0) - mat.mTransparency;
                 continue;
             }
@@ -600,13 +595,8 @@
                 continue;
             }
             // material shininess
-<<<<<<< HEAD
-            if (TokenMatch(filePtr, "MATERIAL_SHINE", 14)) {
+            if (TokenMatch(mFilePtr, "MATERIAL_SHINE", 14)) {
                 ParseLV4MeshReal(mat.mSpecularExponent);
-=======
-            if (TokenMatch(mFilePtr, "MATERIAL_SHINE", 14)) {
-                ParseLV4MeshFloat(mat.mSpecularExponent);
->>>>>>> 206839d4
                 mat.mSpecularExponent *= 15;
                 continue;
             }
@@ -616,13 +606,8 @@
                 continue;
             }
             // material shininess strength
-<<<<<<< HEAD
-            if (TokenMatch(filePtr, "MATERIAL_SHINESTRENGTH", 22)) {
+            if (TokenMatch(mFilePtr, "MATERIAL_SHINESTRENGTH", 22)) {
                 ParseLV4MeshReal(mat.mShininessStrength);
-=======
-            if (TokenMatch(mFilePtr, "MATERIAL_SHINESTRENGTH", 22)) {
-                ParseLV4MeshFloat(mat.mShininessStrength);
->>>>>>> 206839d4
                 continue;
             }
             // diffuse color map
@@ -745,63 +730,33 @@
                 continue;
             }
             // offset on the u axis
-<<<<<<< HEAD
-            if (TokenMatch(filePtr, "UVW_U_OFFSET", 12)) {
+            if (TokenMatch(mFilePtr, "UVW_U_OFFSET", 12)) {
                 ParseLV4MeshReal(map.mOffsetU);
-                continue;
-            }
-            // offset on the v axis
-            if (TokenMatch(filePtr, "UVW_V_OFFSET", 12)) {
-                ParseLV4MeshReal(map.mOffsetV);
-                continue;
-            }
-            // tiling on the u axis
-            if (TokenMatch(filePtr, "UVW_U_TILING", 12)) {
-                ParseLV4MeshReal(map.mScaleU);
-                continue;
-            }
-            // tiling on the v axis
-            if (TokenMatch(filePtr, "UVW_V_TILING", 12)) {
-                ParseLV4MeshReal(map.mScaleV);
-                continue;
-            }
-            // rotation around the z-axis
-            if (TokenMatch(filePtr, "UVW_ANGLE", 9)) {
-                ParseLV4MeshReal(map.mRotation);
-                continue;
-            }
-            // map blending factor
-            if (TokenMatch(filePtr, "MAP_AMOUNT", 10)) {
-                ParseLV4MeshReal(map.mTextureBlend);
-=======
-            if (TokenMatch(mFilePtr, "UVW_U_OFFSET", 12)) {
-                ParseLV4MeshFloat(map.mOffsetU);
                 continue;
             }
             // offset on the v axis
             if (TokenMatch(mFilePtr, "UVW_V_OFFSET", 12)) {
-                ParseLV4MeshFloat(map.mOffsetV);
+                ParseLV4MeshReal(map.mOffsetV);
                 continue;
             }
             // tiling on the u axis
             if (TokenMatch(mFilePtr, "UVW_U_TILING", 12)) {
-                ParseLV4MeshFloat(map.mScaleU);
+                ParseLV4MeshReal(map.mScaleU);
                 continue;
             }
             // tiling on the v axis
             if (TokenMatch(mFilePtr, "UVW_V_TILING", 12)) {
-                ParseLV4MeshFloat(map.mScaleV);
+                ParseLV4MeshReal(map.mScaleV);
                 continue;
             }
             // rotation around the z-axis
             if (TokenMatch(mFilePtr, "UVW_ANGLE", 9)) {
-                ParseLV4MeshFloat(map.mRotation);
+                ParseLV4MeshReal(map.mRotation);
                 continue;
             }
             // map blending factor
             if (TokenMatch(mFilePtr, "MAP_AMOUNT", 10)) {
-                ParseLV4MeshFloat(map.mTextureBlend);
->>>>>>> 206839d4
+                ParseLV4MeshReal(map.mTextureBlend);
                 continue;
             }
         }
@@ -937,33 +892,18 @@
 void Parser::ParseLV2CameraSettingsBlock(ASE::Camera &camera) {
     AI_ASE_PARSER_INIT();
     while (true) {
-<<<<<<< HEAD
         if ('*' == *filePtr) {
             ++filePtr;
-            if (TokenMatch(filePtr, "CAMERA_NEAR", 11)) {
+            if (TokenMatch(mFilePtr, "CAMERA_NEAR", 11)) {
                 ParseLV4MeshReal(camera.mNear);
                 continue;
             }
-            if (TokenMatch(filePtr, "CAMERA_FAR", 10)) {
+            if (TokenMatch(mFilePtr, "CAMERA_FAR", 10)) {
                 ParseLV4MeshReal(camera.mFar);
                 continue;
             }
-            if (TokenMatch(filePtr, "CAMERA_FOV", 10)) {
+            if (TokenMatch(mFilePtr, "CAMERA_FOV", 10)) {
                 ParseLV4MeshReal(camera.mFOV);
-=======
-        if ('*' == *mFilePtr) {
-            ++mFilePtr;
-            if (TokenMatch(mFilePtr, "CAMERA_NEAR", 11)) {
-                ParseLV4MeshFloat(camera.mNear);
-                continue;
-            }
-            if (TokenMatch(mFilePtr, "CAMERA_FAR", 10)) {
-                ParseLV4MeshFloat(camera.mFar);
-                continue;
-            }
-            if (TokenMatch(mFilePtr, "CAMERA_FOV", 10)) {
-                ParseLV4MeshFloat(camera.mFOV);
->>>>>>> 206839d4
                 continue;
             }
         }
@@ -981,29 +921,16 @@
                 ParseLV4MeshFloatTriple(&light.mColor.r);
                 continue;
             }
-<<<<<<< HEAD
-            if (TokenMatch(filePtr, "LIGHT_INTENS", 12)) {
+            if (TokenMatch(mFilePtr, "LIGHT_INTENS", 12)) {
                 ParseLV4MeshReal(light.mIntensity);
                 continue;
             }
-            if (TokenMatch(filePtr, "LIGHT_HOTSPOT", 13)) {
+            if (TokenMatch(mFilePtr, "LIGHT_HOTSPOT", 13)) {
                 ParseLV4MeshReal(light.mAngle);
                 continue;
             }
-            if (TokenMatch(filePtr, "LIGHT_FALLOFF", 13)) {
+            if (TokenMatch(mFilePtr, "LIGHT_FALLOFF", 13)) {
                 ParseLV4MeshReal(light.mFalloff);
-=======
-            if (TokenMatch(mFilePtr, "LIGHT_INTENS", 12)) {
-                ParseLV4MeshFloat(light.mIntensity);
-                continue;
-            }
-            if (TokenMatch(mFilePtr, "LIGHT_HOTSPOT", 13)) {
-                ParseLV4MeshFloat(light.mAngle);
-                continue;
-            }
-            if (TokenMatch(mFilePtr, "LIGHT_FALLOFF", 13)) {
-                ParseLV4MeshFloat(light.mFalloff);
->>>>>>> 206839d4
                 continue;
             }
         }
@@ -1235,44 +1162,24 @@
             if (mode) {
                 // fourth row of the transformation matrix - and also the
                 // only information here that is interesting for targets
-<<<<<<< HEAD
-                if (TokenMatch(filePtr, "TM_ROW3", 7)) {
+                if (TokenMatch(mFilePtr, "TM_ROW3", 7)) {
                     ParseLV4MeshRealTriple((mode == 1 ? mesh.mTransform[3] : &mesh.mTargetPosition.x));
-=======
-                if (TokenMatch(mFilePtr, "TM_ROW3", 7)) {
-                    ParseLV4MeshFloatTriple((mode == 1 ? mesh.mTransform[3] : &mesh.mTargetPosition.x));
->>>>>>> 206839d4
                     continue;
                 }
                 if (mode == 1) {
                     // first row of the transformation matrix
-<<<<<<< HEAD
-                    if (TokenMatch(filePtr, "TM_ROW0", 7)) {
+                    if (TokenMatch(mFilePtr, "TM_ROW0", 7)) {
                         ParseLV4MeshRealTriple(mesh.mTransform[0]);
                         continue;
                     }
                     // second row of the transformation matrix
-                    if (TokenMatch(filePtr, "TM_ROW1", 7)) {
+                    if (TokenMatch(mFilePtr, "TM_ROW1", 7)) {
                         ParseLV4MeshRealTriple(mesh.mTransform[1]);
                         continue;
                     }
                     // third row of the transformation matrix
-                    if (TokenMatch(filePtr, "TM_ROW2", 7)) {
+                    if (TokenMatch(mFilePtr, "TM_ROW2", 7)) {
                         ParseLV4MeshRealTriple(mesh.mTransform[2]);
-=======
-                    if (TokenMatch(mFilePtr, "TM_ROW0", 7)) {
-                        ParseLV4MeshFloatTriple(mesh.mTransform[0]);
-                        continue;
-                    }
-                    // second row of the transformation matrix
-                    if (TokenMatch(mFilePtr, "TM_ROW1", 7)) {
-                        ParseLV4MeshFloatTriple(mesh.mTransform[1]);
-                        continue;
-                    }
-                    // third row of the transformation matrix
-                    if (TokenMatch(mFilePtr, "TM_ROW2", 7)) {
-                        ParseLV4MeshFloatTriple(mesh.mTransform[2]);
->>>>>>> 206839d4
                         continue;
                     }
                     // inherited position axes
