--- conflicted
+++ resolved
@@ -92,24 +92,9 @@
 
 // ------------------------------------------------------------------------------------------------
 // Returns whether the class can handle the format of the given file.
-<<<<<<< HEAD
-bool BVHLoader::CanRead(const std::string &pFile, IOSystem *pIOHandler, bool cs) const {
-    // check file extension
-    const std::string extension = GetExtension(pFile);
-
-    if (extension == "bvh")
-        return true;
-
-    if ((!extension.length() || cs) && pIOHandler) {
-        static const char * const tokens[] = { "HIERARCHY" };
-        return SearchFileHeaderForToken(pIOHandler, pFile, tokens, 1);
-    }
-    return false;
-=======
 bool BVHLoader::CanRead(const std::string &pFile, IOSystem *pIOHandler, bool /*checkSig*/) const {
     static const char *tokens[] = { "HIERARCHY" };
     return SearchFileHeaderForToken(pIOHandler, pFile, tokens, AI_COUNT_OF(tokens));
->>>>>>> b82d9f4b
 }
 
 // ------------------------------------------------------------------------------------------------
