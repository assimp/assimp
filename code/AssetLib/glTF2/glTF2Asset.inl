--- conflicted
+++ resolved
@@ -1215,17 +1215,6 @@
             }
         }
 
-<<<<<<< HEAD
-		if (r.extensionsUsed.KHR_materials_ior) {
-            if (Value *currentIOR = FindObject(*extensions, "KHR_materials_ior")) {
-                MaterialIOR ior;
-
-                ReadMember(*currentIOR, "ior", ior.ior);
-
-                this->materialIOR = Nullable<MaterialIOR>(ior);
-            }
-		}
-=======
         if (r.extensionsUsed.KHR_materials_volume) {
             if (Value *curMaterialVolume = FindObject(*extensions, "KHR_materials_volume")) {
                 MaterialVolume volume;
@@ -1248,7 +1237,6 @@
                 this->materialIOR = Nullable<MaterialIOR>(ior);
             }
         }
->>>>>>> 817fbed8
 
         unlit = nullptr != FindObject(*extensions, "KHR_materials_unlit");
     }
