# Open Asset Import Library (assimp)
# ----------------------------------------------------------------------
#
# Copyright (c) 2006-2021, assimp team
#
# All rights reserved.
#
# Redistribution and use of this software in source and binary forms,
# with or without modification, are permitted provided that the
# following conditions are met:
#
# * Redistributions of source code must retain the above
#   copyright notice, this list of conditions and the
#   following disclaimer.
#
# * Redistributions in binary form must reproduce the above
#   copyright notice, this list of conditions and the
#   following disclaimer in the documentation and/or other
#   materials provided with the distribution.
#
# * Neither the name of the assimp team, nor the names of its
#   contributors may be used to endorse or promote products
#   derived from this software without specific prior
#   written permission of the assimp team.
#
# THIS SOFTWARE IS PROVIDED BY THE COPYRIGHT HOLDERS AND CONTRIBUTORS
# "AS IS" AND ANY EXPRESS OR IMPLIED WARRANTIES, INCLUDING, BUT NOT
# LIMITED TO, THE IMPLIED WARRANTIES OF MERCHANTABILITY AND FITNESS FOR
# A PARTICULAR PURPOSE ARE DISCLAIMED. IN NO EVENT SHALL THE COPYRIGHT
# OWNER OR CONTRIBUTORS BE LIABLE FOR ANY DIRECT, INDIRECT, INCIDENTAL,
# SPECIAL, EXEMPLARY, OR CONSEQUENTIAL DAMAGES (INCLUDING, BUT NOT
# LIMITED TO, PROCUREMENT OF SUBSTITUTE GOODS OR SERVICES; LOSS OF USE,
# DATA, OR PROFITS; OR BUSINESS INTERRUPTION) HOWEVER CAUSED AND ON ANY
# THEORY OF LIABILITY, WHETHER IN CONTRACT, STRICT LIABILITY, OR TORT
# (INCLUDING NEGLIGENCE OR OTHERWISE) ARISING IN ANY WAY OUT OF THE USE
# OF THIS SOFTWARE, EVEN IF ADVISED OF THE POSSIBILITY OF SUCH DAMAGE.
#
#----------------------------------------------------------------------

# Listing and grouping of all the source files.
# 1) Set the file lists for each component
# 2) Create a Source Group for each component, for IDE project orginization
# 3) Add libassimp using the file lists (eliminates duplication of file names between
#    source groups and library command)
#
cmake_minimum_required( VERSION 3.10 )
SET( HEADER_PATH ../include/assimp )

if(NOT ANDROID AND ASSIMP_ANDROID_JNIIOSYSTEM)
    message(WARNING "Requesting Android JNI I/O-System in non-Android toolchain. Resetting ASSIMP_ANDROID_JNIIOSYSTEM to OFF.")
    set(ASSIMP_ANDROID_JNIIOSYSTEM OFF)
endif()

SET( COMPILER_HEADERS
  ${HEADER_PATH}/Compiler/pushpack1.h
  ${HEADER_PATH}/Compiler/poppack1.h
  ${HEADER_PATH}/Compiler/pstdint.h
)
SOURCE_GROUP( Compiler FILES ${COMPILER_HEADERS})

SET( PUBLIC_HEADERS
  ${HEADER_PATH}/anim.h
  ${HEADER_PATH}/aabb.h
  ${HEADER_PATH}/ai_assert.h
  ${HEADER_PATH}/camera.h
  ${HEADER_PATH}/color4.h
  ${HEADER_PATH}/color4.inl
  ${CMAKE_CURRENT_BINARY_DIR}/../include/assimp/config.h
  ${HEADER_PATH}/ColladaMetaData.h
  ${HEADER_PATH}/commonMetaData.h
  ${HEADER_PATH}/defs.h
  ${HEADER_PATH}/cfileio.h
  ${HEADER_PATH}/light.h
  ${HEADER_PATH}/material.h
  ${HEADER_PATH}/material.inl
  ${HEADER_PATH}/matrix3x3.h
  ${HEADER_PATH}/matrix3x3.inl
  ${HEADER_PATH}/matrix4x4.h
  ${HEADER_PATH}/matrix4x4.inl
  ${HEADER_PATH}/mesh.h
  ${HEADER_PATH}/pbrmaterial.h
  ${HEADER_PATH}/postprocess.h
  ${HEADER_PATH}/quaternion.h
  ${HEADER_PATH}/quaternion.inl
  ${HEADER_PATH}/scene.h
  ${HEADER_PATH}/metadata.h
  ${HEADER_PATH}/texture.h
  ${HEADER_PATH}/types.h
  ${HEADER_PATH}/vector2.h
  ${HEADER_PATH}/vector2.inl
  ${HEADER_PATH}/vector3.h
  ${HEADER_PATH}/vector3.inl
  ${HEADER_PATH}/version.h
  ${HEADER_PATH}/cimport.h
  ${HEADER_PATH}/importerdesc.h
  ${HEADER_PATH}/Importer.hpp
  ${HEADER_PATH}/DefaultLogger.hpp
  ${HEADER_PATH}/ProgressHandler.hpp
  ${HEADER_PATH}/IOStream.hpp
  ${HEADER_PATH}/IOSystem.hpp
  ${HEADER_PATH}/Logger.hpp
  ${HEADER_PATH}/LogStream.hpp
  ${HEADER_PATH}/NullLogger.hpp
  ${HEADER_PATH}/cexport.h
  ${HEADER_PATH}/Exporter.hpp
  ${HEADER_PATH}/DefaultIOStream.h
  ${HEADER_PATH}/DefaultIOSystem.h
  ${HEADER_PATH}/ZipArchiveIOSystem.h
  ${HEADER_PATH}/SceneCombiner.h
  ${HEADER_PATH}/fast_atof.h
  ${HEADER_PATH}/qnan.h
  ${HEADER_PATH}/BaseImporter.h
  ${HEADER_PATH}/Hash.h
  ${HEADER_PATH}/MemoryIOWrapper.h
  ${HEADER_PATH}/ParsingUtils.h
  ${HEADER_PATH}/StreamReader.h
  ${HEADER_PATH}/StreamWriter.h
  ${HEADER_PATH}/StringComparison.h
  ${HEADER_PATH}/StringUtils.h
  ${HEADER_PATH}/SGSpatialSort.h
  ${HEADER_PATH}/GenericProperty.h
  ${HEADER_PATH}/SpatialSort.h
  ${HEADER_PATH}/SkeletonMeshBuilder.h
  ${HEADER_PATH}/SmallVector.h
  ${HEADER_PATH}/SmoothingGroups.h
  ${HEADER_PATH}/SmoothingGroups.inl
  ${HEADER_PATH}/StandardShapes.h
  ${HEADER_PATH}/RemoveComments.h
  ${HEADER_PATH}/Subdivision.h
  ${HEADER_PATH}/Vertex.h
  ${HEADER_PATH}/LineSplitter.h
  ${HEADER_PATH}/TinyFormatter.h
  ${HEADER_PATH}/Profiler.h
  ${HEADER_PATH}/LogAux.h
  ${HEADER_PATH}/Bitmap.h
  ${HEADER_PATH}/XMLTools.h
  ${HEADER_PATH}/IOStreamBuffer.h
  ${HEADER_PATH}/CreateAnimMesh.h
  ${HEADER_PATH}/XmlParser.h
  ${HEADER_PATH}/BlobIOSystem.h
  ${HEADER_PATH}/MathFunctions.h
  ${HEADER_PATH}/Exceptional.h
  ${HEADER_PATH}/ByteSwapper.h
)

SET( Core_SRCS
  Common/Assimp.cpp
)

IF(MSVC)
  list(APPEND Core_SRCS "res/assimp.rc")
ENDIF()

SET( Logging_SRCS
  ${HEADER_PATH}/DefaultLogger.hpp
  ${HEADER_PATH}/LogStream.hpp
  ${HEADER_PATH}/Logger.hpp
  ${HEADER_PATH}/NullLogger.hpp
  Common/Win32DebugLogStream.h
  Common/DefaultLogger.cpp
  Common/FileLogStream.h
  Common/StdOStreamLogStream.h
)
SOURCE_GROUP(Logging FILES ${Logging_SRCS})

SET( Common_SRCS
  Common/BaseImporter.cpp
  Common/BaseProcess.cpp
  Common/BaseProcess.h
  Common/Importer.h
  Common/ScenePrivate.h
  Common/PostStepRegistry.cpp
  Common/ImporterRegistry.cpp
  Common/DefaultProgressHandler.h
  Common/DefaultIOStream.cpp
  Common/DefaultIOSystem.cpp
  Common/ZipArchiveIOSystem.cpp
  Common/PolyTools.h
  Common/Importer.cpp
  Common/IFF.h
  Common/SGSpatialSort.cpp
  Common/VertexTriangleAdjacency.cpp
  Common/VertexTriangleAdjacency.h
  Common/SpatialSort.cpp
  Common/SceneCombiner.cpp
  Common/ScenePreprocessor.cpp
  Common/ScenePreprocessor.h
  Common/SkeletonMeshBuilder.cpp
  Common/StandardShapes.cpp
  Common/TargetAnimation.cpp
  Common/TargetAnimation.h
  Common/RemoveComments.cpp
  Common/Subdivision.cpp
  Common/scene.cpp
  Common/Bitmap.cpp
  Common/Version.cpp
  Common/CreateAnimMesh.cpp
  Common/simd.h
  Common/simd.cpp
  Common/material.cpp
  Common/AssertHandler.cpp
  Common/Exceptional.cpp
)
SOURCE_GROUP(Common FILES ${Common_SRCS})

SET( CApi_SRCS
  CApi/CInterfaceIOWrapper.cpp
  CApi/CInterfaceIOWrapper.h
)
SOURCE_GROUP(CApi FILES ${CApi_SRCS})

SET( STEPParser_SRCS
  AssetLib/STEPParser/STEPFileReader.h
  AssetLib/STEPParser/STEPFileReader.cpp
  AssetLib/STEPParser/STEPFileEncoding.cpp
  AssetLib/STEPParser/STEPFileEncoding.h
)
SOURCE_GROUP(STEPParser FILES ${STEPParser_SRCS})

IF ( ASSIMP_BUILD_NONFREE_C4D_IMPORTER )
  SET( C4D_SRCS
    AssetLib/C4D/C4DImporter.cpp
    AssetLib/C4D/C4DImporter.h
  )
  SOURCE_GROUP( C4D FILES ${C4D_SRCS})
ENDIF ()

# if this variable is set to TRUE, the user can manually disable importers by setting
# ASSIMP_BUILD_XXX_IMPORTER to FALSE for each importer
# if this variable is set to FALSE, the user can manually enable importers by setting
# ASSIMP_BUILD_XXX_IMPORTER to TRUE for each importer
OPTION(ASSIMP_BUILD_ALL_IMPORTERS_BY_DEFAULT "default value of all ASSIMP_BUILD_XXX_IMPORTER values" TRUE)

# macro to add the CMake Option ADD_ASSIMP_IMPORTER_<name> which enables compile of loader
# this way selective loaders can be compiled (reduces filesize + compile time)
MACRO(ADD_ASSIMP_IMPORTER name)
  IF (ASSIMP_BUILD_ALL_IMPORTERS_BY_DEFAULT)
    set(ASSIMP_IMPORTER_ENABLED TRUE)
    IF (DEFINED ASSIMP_BUILD_${name}_IMPORTER AND NOT ASSIMP_BUILD_${name}_IMPORTER)
      set(ASSIMP_IMPORTER_ENABLED FALSE)
    ENDIF ()
  ELSE ()
    set(ASSIMP_IMPORTER_ENABLED ${ASSIMP_BUILD_${name}_IMPORTER})
  ENDIF ()
  IF (ASSIMP_IMPORTER_ENABLED)
    LIST(APPEND ASSIMP_LOADER_SRCS ${ARGN})
    SET(ASSIMP_IMPORTERS_ENABLED "${ASSIMP_IMPORTERS_ENABLED} ${name}")
    SOURCE_GROUP(AssetLib\\${name} FILES ${ARGN})
  ELSE()
    SET(${name}_SRC "")
    SET(ASSIMP_IMPORTERS_DISABLED "${ASSIMP_IMPORTERS_DISABLED} ${name}")
    add_definitions(-DASSIMP_BUILD_NO_${name}_IMPORTER)
  ENDIF()
ENDMACRO()

if (NOT ASSIMP_NO_EXPORT)

  # if this variable is set to TRUE, the user can manually disable exporters by setting
  # ASSIMP_BUILD_XXX_EXPORTER to FALSE for each exporter
  # if this variable is set to FALSE, the user can manually enable exporters by setting
  # ASSIMP_BUILD_XXX_EXPORTER to TRUE for each exporter
  OPTION(ASSIMP_BUILD_ALL_EXPORTERS_BY_DEFAULT "default value of all ASSIMP_BUILD_XXX_EXPORTER values" TRUE)

  # macro to add the CMake Option ADD_ASSIMP_IMPORTER_<name> which enables compile of loader
  # this way selective loaders can be compiled (reduces filesize + compile time)
  MACRO(ADD_ASSIMP_EXPORTER name)
    IF (ASSIMP_NO_EXPORT)
      set(ASSIMP_EXPORTER_ENABLED FALSE)
    ELSEIF (ASSIMP_BUILD_ALL_EXPORTERS_BY_DEFAULT)
      set(ASSIMP_EXPORTER_ENABLED TRUE)
      IF (DEFINED ASSIMP_BUILD_${name}_EXPORTER AND NOT ASSIMP_BUILD_${name}_EXPORTER)
        set(ASSIMP_EXPORTER_ENABLED FALSE)
      ENDIF ()
    ELSE ()
      set(ASSIMP_EXPORTER_ENABLED ${ASSIMP_BUILD_${name}_EXPORTER})
    ENDIF ()

    IF (ASSIMP_EXPORTER_ENABLED)
      SET(ASSIMP_EXPORTERS_ENABLED "${ASSIMP_EXPORTERS_ENABLED} ${name}")
      LIST(APPEND ASSIMP_EXPORTER_SRCS ${ARGN})
      SOURCE_GROUP(AssetLib\\${name} FILES ${ARGN})
    ELSE()
      SET(ASSIMP_EXPORTERS_DISABLED "${ASSIMP_EXPORTERS_DISABLED} ${name}")
      add_definitions(-DASSIMP_BUILD_NO_${name}_EXPORTER)
    ENDIF()
  ENDMACRO()

endif()

SET(ASSIMP_LOADER_SRCS "")
SET(ASSIMP_IMPORTERS_ENABLED "") # list of enabled importers
SET(ASSIMP_IMPORTERS_DISABLED "") # disabled importers list (used to print)

SET(ASSIMP_EXPORTER_SRCS "")
SET(ASSIMP_EXPORTERS_ENABLED "") # list of enabled exporters
SET(ASSIMP_EXPORTERS_DISABLED "") # disabled exporters list (used to print)

ADD_ASSIMP_IMPORTER( AMF
  AssetLib/AMF/AMFImporter.hpp
  AssetLib/AMF/AMFImporter_Node.hpp
  AssetLib/AMF/AMFImporter.cpp
  AssetLib/AMF/AMFImporter_Geometry.cpp
  AssetLib/AMF/AMFImporter_Material.cpp
  AssetLib/AMF/AMFImporter_Postprocess.cpp
)

ADD_ASSIMP_IMPORTER( 3DS
  AssetLib/3DS/3DSConverter.cpp
  AssetLib/3DS/3DSHelper.h
  AssetLib/3DS/3DSLoader.cpp
  AssetLib/3DS/3DSLoader.h
)

ADD_ASSIMP_IMPORTER( AC
  AssetLib/AC/ACLoader.cpp
  AssetLib/AC/ACLoader.h
)

ADD_ASSIMP_IMPORTER( ASE
  AssetLib/ASE/ASELoader.cpp
  AssetLib/ASE/ASELoader.h
  AssetLib/ASE/ASEParser.cpp
  AssetLib/ASE/ASEParser.h
)

ADD_ASSIMP_IMPORTER( ASSBIN
  AssetLib/Assbin/AssbinLoader.h
  AssetLib/Assbin/AssbinLoader.cpp
)

ADD_ASSIMP_IMPORTER( B3D
  AssetLib/B3D/B3DImporter.cpp
  AssetLib/B3D/B3DImporter.h
)

ADD_ASSIMP_IMPORTER( BVH
  AssetLib/BVH/BVHLoader.cpp
  AssetLib/BVH/BVHLoader.h
)

ADD_ASSIMP_IMPORTER( COLLADA
  AssetLib/Collada/ColladaHelper.cpp
  AssetLib/Collada/ColladaHelper.h
  AssetLib/Collada/ColladaLoader.cpp
  AssetLib/Collada/ColladaLoader.h
  AssetLib/Collada/ColladaParser.cpp
  AssetLib/Collada/ColladaParser.h
)

ADD_ASSIMP_IMPORTER( DXF
  AssetLib/DXF/DXFLoader.cpp
  AssetLib/DXF/DXFLoader.h
  AssetLib/DXF/DXFHelper.h
)

ADD_ASSIMP_IMPORTER( CSM
  AssetLib/CSM/CSMLoader.cpp
  AssetLib/CSM/CSMLoader.h
)

ADD_ASSIMP_IMPORTER( HMP
  AssetLib/HMP/HMPFileData.h
  AssetLib/HMP/HMPLoader.cpp
  AssetLib/HMP/HMPLoader.h
  AssetLib/HMP/HalfLifeFileData.h
)

ADD_ASSIMP_IMPORTER( IRRMESH
  AssetLib/Irr/IRRMeshLoader.cpp
  AssetLib/Irr/IRRMeshLoader.h
  AssetLib/Irr/IRRShared.cpp
  AssetLib/Irr/IRRShared.h
)

ADD_ASSIMP_IMPORTER( IRR
  AssetLib/Irr/IRRLoader.cpp
  AssetLib/Irr/IRRLoader.h
  AssetLib/Irr/IRRShared.cpp
  AssetLib/Irr/IRRShared.h
)

ADD_ASSIMP_IMPORTER( LWO
  AssetLib/LWO/LWOAnimation.cpp
  AssetLib/LWO/LWOAnimation.h
  AssetLib/LWO/LWOBLoader.cpp
  AssetLib/LWO/LWOFileData.h
  AssetLib/LWO/LWOLoader.cpp
  AssetLib/LWO/LWOLoader.h
  AssetLib/LWO/LWOMaterial.cpp
)

ADD_ASSIMP_IMPORTER( LWS
  AssetLib/LWS/LWSLoader.cpp
  AssetLib/LWS/LWSLoader.h
)

ADD_ASSIMP_IMPORTER( M3D
  AssetLib/M3D/M3DMaterials.h
  AssetLib/M3D/M3DImporter.h
  AssetLib/M3D/M3DImporter.cpp
  AssetLib/M3D/M3DWrapper.h
  AssetLib/M3D/M3DWrapper.cpp
  AssetLib/M3D/m3d.h
)

ADD_ASSIMP_IMPORTER( MD2
  AssetLib/MD2/MD2FileData.h
  AssetLib/MD2/MD2Loader.cpp
  AssetLib/MD2/MD2Loader.h
  AssetLib/MD2/MD2NormalTable.h
)

ADD_ASSIMP_IMPORTER( MD3
  AssetLib/MD3/MD3FileData.h
  AssetLib/MD3/MD3Loader.cpp
  AssetLib/MD3/MD3Loader.h
)

ADD_ASSIMP_IMPORTER( MD5
  AssetLib/MD5/MD5Loader.cpp
  AssetLib/MD5/MD5Loader.h
  AssetLib/MD5/MD5Parser.cpp
  AssetLib/MD5/MD5Parser.h
)

ADD_ASSIMP_IMPORTER( MDC
  AssetLib/MDC/MDCFileData.h
  AssetLib/MDC/MDCLoader.cpp
  AssetLib/MDC/MDCLoader.h
  AssetLib/MDC/MDCNormalTable.h
)

ADD_ASSIMP_IMPORTER( MDL
  AssetLib/MDL/MDLDefaultColorMap.h
  AssetLib/MDL/MDLFileData.h
  AssetLib/MDL/MDLLoader.cpp
  AssetLib/MDL/MDLLoader.h
  AssetLib/MDL/MDLMaterialLoader.cpp
  AssetLib/MDL/HalfLife/HalfLifeMDLBaseHeader.h
  AssetLib/MDL/HalfLife/HL1FileData.h
  AssetLib/MDL/HalfLife/HL1MDLLoader.cpp
  AssetLib/MDL/HalfLife/HL1MDLLoader.h
  AssetLib/MDL/HalfLife/HL1ImportDefinitions.h
  AssetLib/MDL/HalfLife/HL1ImportSettings.h
  AssetLib/MDL/HalfLife/HL1MeshTrivert.h
  AssetLib/MDL/HalfLife/LogFunctions.h
  AssetLib/MDL/HalfLife/UniqueNameGenerator.cpp
  AssetLib/MDL/HalfLife/UniqueNameGenerator.h
)

SET( MaterialSystem_SRCS
  Material/MaterialSystem.cpp
  Material/MaterialSystem.h
)
SOURCE_GROUP( MaterialSystem FILES ${MaterialSystem_SRCS})

ADD_ASSIMP_IMPORTER( NFF
  AssetLib/NFF/NFFLoader.cpp
  AssetLib/NFF/NFFLoader.h
)

ADD_ASSIMP_IMPORTER( NDO
  AssetLib/NDO/NDOLoader.cpp
  AssetLib/NDO/NDOLoader.h
)

ADD_ASSIMP_IMPORTER( OFF
  AssetLib/OFF/OFFLoader.cpp
  AssetLib/OFF/OFFLoader.h
)

ADD_ASSIMP_IMPORTER( OBJ
  AssetLib/Obj/ObjFileData.h
  AssetLib/Obj/ObjFileImporter.cpp
  AssetLib/Obj/ObjFileImporter.h
  AssetLib/Obj/ObjFileMtlImporter.cpp
  AssetLib/Obj/ObjFileMtlImporter.h
  AssetLib/Obj/ObjFileParser.cpp
  AssetLib/Obj/ObjFileParser.h
  AssetLib/Obj/ObjTools.h
)

ADD_ASSIMP_IMPORTER( OGRE
  AssetLib/Ogre/OgreImporter.h
  AssetLib/Ogre/OgreStructs.h
  AssetLib/Ogre/OgreParsingUtils.h
  AssetLib/Ogre/OgreBinarySerializer.h
  AssetLib/Ogre/OgreXmlSerializer.h
  AssetLib/Ogre/OgreImporter.cpp
  AssetLib/Ogre/OgreStructs.cpp
  AssetLib/Ogre/OgreBinarySerializer.cpp
  AssetLib/Ogre/OgreXmlSerializer.cpp
  AssetLib/Ogre/OgreMaterial.cpp
)

ADD_ASSIMP_IMPORTER( OPENGEX
  AssetLib/OpenGEX/OpenGEXImporter.cpp
  AssetLib/OpenGEX/OpenGEXImporter.h
  AssetLib/OpenGEX/OpenGEXStructs.h
)

ADD_ASSIMP_IMPORTER( PLY
  AssetLib/Ply/PlyLoader.cpp
  AssetLib/Ply/PlyLoader.h
  AssetLib/Ply/PlyParser.cpp
  AssetLib/Ply/PlyParser.h
)

ADD_ASSIMP_IMPORTER( MS3D
  AssetLib/MS3D/MS3DLoader.cpp
  AssetLib/MS3D/MS3DLoader.h
)

ADD_ASSIMP_IMPORTER( COB
  AssetLib/COB/COBLoader.cpp
  AssetLib/COB/COBLoader.h
  AssetLib/COB/COBScene.h
)

ADD_ASSIMP_IMPORTER( BLEND
  AssetLib/Blender/BlenderLoader.cpp
  AssetLib/Blender/BlenderLoader.h
  AssetLib/Blender/BlenderDNA.cpp
  AssetLib/Blender/BlenderDNA.h
  AssetLib/Blender/BlenderDNA.inl
  AssetLib/Blender/BlenderScene.cpp
  AssetLib/Blender/BlenderScene.h
  AssetLib/Blender/BlenderSceneGen.h
  AssetLib/Blender/BlenderIntermediate.h
  AssetLib/Blender/BlenderModifier.h
  AssetLib/Blender/BlenderModifier.cpp
  AssetLib/Blender/BlenderBMesh.h
  AssetLib/Blender/BlenderBMesh.cpp
  AssetLib/Blender/BlenderTessellator.h
  AssetLib/Blender/BlenderTessellator.cpp
  AssetLib/Blender/BlenderCustomData.h
  AssetLib/Blender/BlenderCustomData.cpp
)

ADD_ASSIMP_IMPORTER( IFC
  AssetLib/IFC/IFCLoader.cpp
  AssetLib/IFC/IFCLoader.h
  AssetLib/IFC/IFCReaderGen1_2x3.cpp
  AssetLib/IFC/IFCReaderGen2_2x3.cpp
  AssetLib/IFC/IFCReaderGen_2x3.h
  AssetLib/IFC/IFCUtil.h
  AssetLib/IFC/IFCUtil.cpp
  AssetLib/IFC/IFCGeometry.cpp
  AssetLib/IFC/IFCMaterial.cpp
  AssetLib/IFC/IFCProfile.cpp
  AssetLib/IFC/IFCCurve.cpp
  AssetLib/IFC/IFCBoolean.cpp
  AssetLib/IFC/IFCOpenings.cpp
)

if (ASSIMP_BUILD_IFC_IMPORTER)
  if (MSVC)
    set_source_files_properties(Importer/IFC/IFCReaderGen1_2x3.cpp Importer/IFC/IFCReaderGen2_2x3.cpp PROPERTIES COMPILE_FLAGS "/bigobj")
  elseif(CMAKE_COMPILER_IS_MINGW)
    set_source_files_properties(Importer/IFC/IFCReaderGen1_2x3.cpp Importer/IFC/IFCReaderGen2_2x3.cpp PROPERTIES COMPILE_FLAGS "-O2 -Wa,-mbig-obj")
  endif()
endif ()

ADD_ASSIMP_IMPORTER( XGL
  AssetLib/XGL/XGLLoader.cpp
  AssetLib/XGL/XGLLoader.h
)

ADD_ASSIMP_IMPORTER( FBX
  AssetLib/FBX/FBXImporter.cpp
  AssetLib/FBX/FBXCompileConfig.h
  AssetLib/FBX/FBXImporter.h
  AssetLib/FBX/FBXParser.cpp
  AssetLib/FBX/FBXParser.h
  AssetLib/FBX/FBXTokenizer.cpp
  AssetLib/FBX/FBXTokenizer.h
  AssetLib/FBX/FBXImportSettings.h
  AssetLib/FBX/FBXConverter.h
  AssetLib/FBX/FBXConverter.cpp
  AssetLib/FBX/FBXUtil.h
  AssetLib/FBX/FBXUtil.cpp
  AssetLib/FBX/FBXDocument.h
  AssetLib/FBX/FBXDocument.cpp
  AssetLib/FBX/FBXProperties.h
  AssetLib/FBX/FBXProperties.cpp
  AssetLib/FBX/FBXMeshGeometry.h
  AssetLib/FBX/FBXMeshGeometry.cpp
  AssetLib/FBX/FBXMaterial.cpp
  AssetLib/FBX/FBXModel.cpp
  AssetLib/FBX/FBXAnimation.cpp
  AssetLib/FBX/FBXNodeAttribute.cpp
  AssetLib/FBX/FBXDeformer.cpp
  AssetLib/FBX/FBXBinaryTokenizer.cpp
  AssetLib/FBX/FBXDocumentUtil.cpp
  AssetLib/FBX/FBXCommon.h
)

if (NOT ASSIMP_NO_EXPORT)

  ADD_ASSIMP_EXPORTER( OBJ
    AssetLib/Obj/ObjExporter.h
    AssetLib/Obj/ObjExporter.cpp)

  ADD_ASSIMP_EXPORTER( OPENGEX
    AssetLib/OpenGEX/OpenGEXExporter.cpp
    AssetLib/OpenGEX/OpenGEXExporter.h)

  ADD_ASSIMP_EXPORTER( PLY
    AssetLib/Ply/PlyExporter.cpp
    AssetLib/Ply/PlyExporter.h)

  ADD_ASSIMP_EXPORTER( 3DS
    AssetLib/3DS/3DSExporter.h
    AssetLib/3DS/3DSExporter.cpp)

  ADD_ASSIMP_EXPORTER( ASSBIN
    AssetLib/Assbin/AssbinExporter.h
    AssetLib/Assbin/AssbinExporter.cpp
    AssetLib/Assbin/AssbinFileWriter.h
    AssetLib/Assbin/AssbinFileWriter.cpp)

  ADD_ASSIMP_EXPORTER( ASSXML
    AssetLib/Assxml/AssxmlExporter.h
    AssetLib/Assxml/AssxmlExporter.cpp
    AssetLib/Assxml/AssxmlFileWriter.h
    AssetLib/Assxml/AssxmlFileWriter.cpp)

  ADD_ASSIMP_EXPORTER(M3D
    AssetLib/M3D/M3DExporter.h
    AssetLib/M3D/M3DExporter.cpp)

  ADD_ASSIMP_EXPORTER(COLLADA
    AssetLib/Collada/ColladaExporter.h
    AssetLib/Collada/ColladaExporter.cpp)

  ADD_ASSIMP_EXPORTER( FBX
    AssetLib/FBX/FBXExporter.h
    AssetLib/FBX/FBXExporter.cpp
    AssetLib/FBX/FBXExportNode.h
    AssetLib/FBX/FBXExportNode.cpp
    AssetLib/FBX/FBXExportProperty.h
    AssetLib/FBX/FBXExportProperty.cpp)

  ADD_ASSIMP_EXPORTER( STL
    AssetLib/STL/STLExporter.h
    AssetLib/STL/STLExporter.cpp)

  ADD_ASSIMP_EXPORTER( X
    AssetLib/X/XFileExporter.h
    AssetLib/X/XFileExporter.cpp)

  ADD_ASSIMP_EXPORTER( X3D
    AssetLib/X3D/X3DExporter.cpp
    AssetLib/X3D/X3DExporter.hpp)

  ADD_ASSIMP_EXPORTER( GLTF
    AssetLib/glTF/glTFExporter.h
    AssetLib/glTF/glTFExporter.cpp
    AssetLib/glTF2/glTF2Exporter.h
    AssetLib/glTF2/glTF2Exporter.cpp)

  ADD_ASSIMP_EXPORTER( 3MF
    AssetLib/3MF/D3MFExporter.h
    AssetLib/3MF/D3MFExporter.cpp)

  ADD_ASSIMP_EXPORTER( PBRT
    Pbrt/PbrtExporter.h
    Pbrt/PbrtExporter.cpp)

  ADD_ASSIMP_EXPORTER( ASSJSON
    AssetLib/Assjson/cencode.c
    AssetLib/Assjson/cencode.h
    AssetLib/Assjson/json_exporter.cpp
    AssetLib/Assjson/mesh_splitter.cpp
    AssetLib/Assjson/mesh_splitter.h)

  ADD_ASSIMP_EXPORTER( STEP
    AssetLib/Step/StepExporter.h
    AssetLib/Step/StepExporter.cpp)

endif()

SET( PostProcessing_SRCS
  PostProcessing/CalcTangentsProcess.cpp
  PostProcessing/CalcTangentsProcess.h
  PostProcessing/ComputeUVMappingProcess.cpp
  PostProcessing/ComputeUVMappingProcess.h
  PostProcessing/ConvertToLHProcess.cpp
  PostProcessing/ConvertToLHProcess.h
  PostProcessing/EmbedTexturesProcess.cpp
  PostProcessing/EmbedTexturesProcess.h
  PostProcessing/FindDegenerates.cpp
  PostProcessing/FindDegenerates.h
  PostProcessing/FindInstancesProcess.cpp
  PostProcessing/FindInstancesProcess.h
  PostProcessing/FindInvalidDataProcess.cpp
  PostProcessing/FindInvalidDataProcess.h
  PostProcessing/FixNormalsStep.cpp
  PostProcessing/FixNormalsStep.h
  PostProcessing/DropFaceNormalsProcess.cpp
  PostProcessing/DropFaceNormalsProcess.h
  PostProcessing/GenFaceNormalsProcess.cpp
  PostProcessing/GenFaceNormalsProcess.h
  PostProcessing/GenVertexNormalsProcess.cpp
  PostProcessing/GenVertexNormalsProcess.h
  PostProcessing/PretransformVertices.cpp
  PostProcessing/PretransformVertices.h
  PostProcessing/ImproveCacheLocality.cpp
  PostProcessing/ImproveCacheLocality.h
  PostProcessing/JoinVerticesProcess.cpp
  PostProcessing/JoinVerticesProcess.h
  PostProcessing/LimitBoneWeightsProcess.cpp
  PostProcessing/LimitBoneWeightsProcess.h
  PostProcessing/RemoveRedundantMaterials.cpp
  PostProcessing/RemoveRedundantMaterials.h
  PostProcessing/RemoveVCProcess.cpp
  PostProcessing/RemoveVCProcess.h
  PostProcessing/SortByPTypeProcess.cpp
  PostProcessing/SortByPTypeProcess.h
  PostProcessing/SplitLargeMeshes.cpp
  PostProcessing/SplitLargeMeshes.h
  PostProcessing/TextureTransform.cpp
  PostProcessing/TextureTransform.h
  PostProcessing/TriangulateProcess.cpp
  PostProcessing/TriangulateProcess.h
  PostProcessing/ValidateDataStructure.cpp
  PostProcessing/ValidateDataStructure.h
  PostProcessing/OptimizeGraph.cpp
  PostProcessing/OptimizeGraph.h
  PostProcessing/OptimizeMeshes.cpp
  PostProcessing/OptimizeMeshes.h
  PostProcessing/DeboneProcess.cpp
  PostProcessing/DeboneProcess.h
  PostProcessing/ProcessHelper.h
  PostProcessing/ProcessHelper.cpp
  PostProcessing/MakeVerboseFormat.cpp
  PostProcessing/MakeVerboseFormat.h
  PostProcessing/ScaleProcess.cpp
  PostProcessing/ScaleProcess.h
  PostProcessing/ArmaturePopulate.cpp
  PostProcessing/ArmaturePopulate.h
  PostProcessing/GenBoundingBoxesProcess.cpp
  PostProcessing/GenBoundingBoxesProcess.h
  PostProcessing/SplitByBoneCountProcess.cpp
  PostProcessing/SplitByBoneCountProcess.h
)
SOURCE_GROUP( PostProcessing FILES ${PostProcessing_SRCS})

ADD_ASSIMP_IMPORTER( Q3D
  AssetLib/Q3D/Q3DLoader.cpp
  AssetLib/Q3D/Q3DLoader.h
)

ADD_ASSIMP_IMPORTER( Q3BSP
  AssetLib/Q3BSP/Q3BSPFileData.h
  AssetLib/Q3BSP/Q3BSPFileParser.h
  AssetLib/Q3BSP/Q3BSPFileParser.cpp
  AssetLib/Q3BSP/Q3BSPFileImporter.h
  AssetLib/Q3BSP/Q3BSPFileImporter.cpp
)

ADD_ASSIMP_IMPORTER( RAW
  AssetLib/Raw/RawLoader.cpp
  AssetLib/Raw/RawLoader.h
)

ADD_ASSIMP_IMPORTER( SIB
  AssetLib/SIB/SIBImporter.cpp
  AssetLib/SIB/SIBImporter.h
)

ADD_ASSIMP_IMPORTER( SMD
  AssetLib/SMD/SMDLoader.cpp
  AssetLib/SMD/SMDLoader.h
)

ADD_ASSIMP_IMPORTER( STL
  AssetLib/STL/STLLoader.cpp
  AssetLib/STL/STLLoader.h
)

ADD_ASSIMP_IMPORTER( TERRAGEN
  AssetLib/Terragen/TerragenLoader.cpp
  AssetLib/Terragen/TerragenLoader.h
)

ADD_ASSIMP_IMPORTER( 3D
  AssetLib/Unreal/UnrealLoader.cpp
  AssetLib/Unreal/UnrealLoader.h
)

ADD_ASSIMP_IMPORTER( X
  AssetLib/X/XFileHelper.h
  AssetLib/X/XFileImporter.cpp
  AssetLib/X/XFileImporter.h
  AssetLib/X/XFileParser.cpp
  AssetLib/X/XFileParser.h
)

ADD_ASSIMP_IMPORTER( X3D
  AssetLib/X3D/X3DImporter.cpp
  AssetLib/X3D/X3DImporter_Geometry2D.cpp
  AssetLib/X3D/X3DImporter_Geometry3D.cpp
  AssetLib/X3D/X3DImporter_Group.cpp
  AssetLib/X3D/X3DImporter_Light.cpp
  AssetLib/X3D/X3DImporter_Metadata.cpp
  AssetLib/X3D/X3DImporter_Networking.cpp
  AssetLib/X3D/X3DImporter_Postprocess.cpp
  AssetLib/X3D/X3DImporter_Rendering.cpp
  AssetLib/X3D/X3DImporter_Shape.cpp
  AssetLib/X3D/X3DImporter_Texturing.cpp
  AssetLib/X3D/X3DImporter.hpp
  AssetLib/X3D/X3DImporter_Macro.hpp
  AssetLib/X3D/X3DImporter_Node.hpp
  AssetLib/X3D/X3DGeoHelper.cpp
  AssetLib/X3D/X3DGeoHelper.h
  AssetLib/X3D/X3DXmlHelper.cpp
  AssetLib/X3D/X3DXmlHelper.h
)

ADD_ASSIMP_IMPORTER( GLTF
  AssetLib/glTF/glTFCommon.h
  AssetLib/glTF/glTFCommon.cpp
  AssetLib/glTF/glTFAsset.h
  AssetLib/glTF/glTFAsset.inl
  AssetLib/glTF/glTFAssetWriter.h
  AssetLib/glTF/glTFAssetWriter.inl
  AssetLib/glTF/glTFImporter.cpp
  AssetLib/glTF/glTFImporter.h
  AssetLib/glTF2/glTF2Asset.h
  AssetLib/glTF2/glTF2Asset.inl
  AssetLib/glTF2/glTF2AssetWriter.h
  AssetLib/glTF2/glTF2AssetWriter.inl
  AssetLib/glTF2/glTF2Importer.cpp
  AssetLib/glTF2/glTF2Importer.h
)

ADD_ASSIMP_IMPORTER(3MF
  AssetLib/3MF/3MFTypes.h
  AssetLib/3MF/XmlSerializer.h
  AssetLib/3MF/XmlSerializer.cpp
  AssetLib/3MF/D3MFImporter.h
  AssetLib/3MF/D3MFImporter.cpp
  AssetLib/3MF/D3MFOpcPackage.h
  AssetLib/3MF/D3MFOpcPackage.cpp
  AssetLib/3MF/3MFXmlTags.h
)

ADD_ASSIMP_IMPORTER( MMD
  AssetLib/MMD/MMDCpp14.h
  AssetLib/MMD/MMDImporter.cpp
  AssetLib/MMD/MMDImporter.h
  AssetLib/MMD/MMDPmdParser.h
  AssetLib/MMD/MMDPmxParser.h
  AssetLib/MMD/MMDPmxParser.cpp
  AssetLib/MMD/MMDVmdParser.h
)

# Workaround for issue #2406 - force problematic large file to be optimized to prevent string table overflow error
# Used -Os instead of -O2 as previous issues had mentioned, since -Os is roughly speaking -O2, excluding any
# optimizations that take up extra space. Given that the issue is a string table overflowing, -Os seemed appropriate
# Also, I'm not positive if both link & compile flags are needed, but this hopefully ensures that the issue should not
# recur for edge cases such as static builds.
if ((CMAKE_COMPILER_IS_MINGW) AND (CMAKE_BUILD_TYPE MATCHES Debug))
  message("-- Applying MinGW StepFileGen1.cpp Debug Workaround")
  SET_SOURCE_FILES_PROPERTIES(Importer/StepFile/StepFileGen1.cpp PROPERTIES COMPILE_FLAGS -Os )
  SET_SOURCE_FILES_PROPERTIES(Importer/StepFile/StepFileGen1.cpp PROPERTIES LINK_FLAGS -Os )
  SET_SOURCE_FILES_PROPERTIES(Importer/StepFile/StepFileGen1.cpp PROPERTIES STATIC_LIBRARY_FLAGS -Os )
endif()

if ((NOT ASSIMP_NO_EXPORT) OR (NOT ASSIMP_EXPORTERS_ENABLED STREQUAL ""))
	SET( Exporter_SRCS
	  Common/Exporter.cpp
	  CApi/AssimpCExport.cpp
	  ${HEADER_PATH}/BlobIOSystem.h
	)
	SOURCE_GROUP( Exporter FILES ${Exporter_SRCS})
endif()

SET( Extra_SRCS
  MD4FileData.h
)
SOURCE_GROUP( Extra FILES ${Extra_SRCS})

# pugixml
IF(ASSIMP_HUNTER_ENABLED)
  hunter_add_package(pugixml)
  find_package(pugixml CONFIG REQUIRED)
ELSE()
  SET( Pugixml_SRCS
    ../contrib/pugixml/src/pugiconfig.hpp
    ../contrib/pugixml/src/pugixml.hpp
  )
  INCLUDE_DIRECTORIES("../contrib/pugixml/src")
  SOURCE_GROUP( Contrib\\Pugixml FILES ${Pugixml_SRCS})
ENDIF()

# utf8
IF(ASSIMP_HUNTER_ENABLED)
  hunter_add_package(utf8)
  find_package(utf8cpp CONFIG REQUIRED)
ELSE()
  # utf8 is header-only, so Assimp doesn't need to do anything.
ENDIF()

# polyclipping
IF(ASSIMP_HUNTER_ENABLED)
  hunter_add_package(polyclipping)
  find_package(polyclipping CONFIG REQUIRED)
ELSE()
  SET( Clipper_SRCS
    ../contrib/clipper/clipper.hpp
    ../contrib/clipper/clipper.cpp
  )
  SOURCE_GROUP( Contrib\\Clipper FILES ${Clipper_SRCS})
ENDIF()

# poly2tri
IF(ASSIMP_HUNTER_ENABLED)
  hunter_add_package(poly2tri)
  find_package(poly2tri CONFIG REQUIRED)
ELSE()
  SET( Poly2Tri_SRCS
    ../contrib/poly2tri/poly2tri/common/shapes.cc
    ../contrib/poly2tri/poly2tri/common/shapes.h
    ../contrib/poly2tri/poly2tri/common/utils.h
    ../contrib/poly2tri/poly2tri/sweep/advancing_front.h
    ../contrib/poly2tri/poly2tri/sweep/advancing_front.cc
    ../contrib/poly2tri/poly2tri/sweep/cdt.cc
    ../contrib/poly2tri/poly2tri/sweep/cdt.h
    ../contrib/poly2tri/poly2tri/sweep/sweep.cc
    ../contrib/poly2tri/poly2tri/sweep/sweep.h
    ../contrib/poly2tri/poly2tri/sweep/sweep_context.cc
    ../contrib/poly2tri/poly2tri/sweep/sweep_context.h
  )
  SOURCE_GROUP( Contrib\\Poly2Tri FILES ${Poly2Tri_SRCS})
ENDIF()

# minizip/unzip
IF(ASSIMP_HUNTER_ENABLED)
  hunter_add_package(minizip)
  find_package(minizip CONFIG REQUIRED)
ELSE()
  SET( unzip_SRCS
    ../contrib/unzip/crypt.c
    ../contrib/unzip/crypt.h
    ../contrib/unzip/ioapi.c
    ../contrib/unzip/ioapi.h
    ../contrib/unzip/unzip.c
    ../contrib/unzip/unzip.h
  )
  SOURCE_GROUP(Contrib\\unzip FILES ${unzip_SRCS})
ENDIF()

# zip (https://github.com/kuba--/zip)
IF(3MF IN_LIST ASSIMP_EXPORTERS_ENABLED)
  IF(ASSIMP_HUNTER_ENABLED)
    hunter_add_package(zip)
    find_package(zip CONFIG REQUIRED)
  ELSE()
    SET( ziplib_SRCS
      ../contrib/zip/src/miniz.h
      ../contrib/zip/src/zip.c
      ../contrib/zip/src/zip.h
    )

    # TODO if cmake required version has been updated to >3.12.0, collapse this to the second case only
    if(${CMAKE_VERSION} VERSION_LESS "3.12.0")
      add_definitions(-DMINIZ_USE_UNALIGNED_LOADS_AND_STORES=0)
    else()
      add_compile_definitions(MINIZ_USE_UNALIGNED_LOADS_AND_STORES=0)
    endif()

    SOURCE_GROUP( ziplib FILES ${ziplib_SRCS} )
  ENDIF()
ENDIF()

# openddlparser
IF(ASSIMP_HUNTER_ENABLED)
  hunter_add_package(openddlparser)
  find_package(openddlparser CONFIG REQUIRED)
ELSE()
  SET ( openddl_parser_SRCS
    ../contrib/openddlparser/code/OpenDDLParser.cpp
    ../contrib/openddlparser/code/DDLNode.cpp
    ../contrib/openddlparser/code/OpenDDLCommon.cpp
    ../contrib/openddlparser/code/OpenDDLExport.cpp
    ../contrib/openddlparser/code/Value.cpp
    ../contrib/openddlparser/code/OpenDDLStream.cpp
    ../contrib/openddlparser/include/openddlparser/OpenDDLParser.h
    ../contrib/openddlparser/include/openddlparser/OpenDDLParserUtils.h
    ../contrib/openddlparser/include/openddlparser/OpenDDLCommon.h
    ../contrib/openddlparser/include/openddlparser/OpenDDLExport.h
    ../contrib/openddlparser/include/openddlparser/OpenDDLStream.h
    ../contrib/openddlparser/include/openddlparser/DDLNode.h
    ../contrib/openddlparser/include/openddlparser/Value.h
  )
  SOURCE_GROUP( Contrib\\openddl_parser FILES ${openddl_parser_SRCS})
ENDIF()

# Open3DGC
IF(ASSIMP_HUNTER_ENABLED)
  # Nothing to do, not available in Hunter yet.
ELSE()
  SET ( open3dgc_SRCS
    ../contrib/Open3DGC/o3dgcAdjacencyInfo.h
    ../contrib/Open3DGC/o3dgcArithmeticCodec.cpp
    ../contrib/Open3DGC/o3dgcArithmeticCodec.h
    ../contrib/Open3DGC/o3dgcBinaryStream.h
    ../contrib/Open3DGC/o3dgcCommon.h
    ../contrib/Open3DGC/o3dgcDVEncodeParams.h
    ../contrib/Open3DGC/o3dgcDynamicVectorDecoder.cpp
    ../contrib/Open3DGC/o3dgcDynamicVectorDecoder.h
    ../contrib/Open3DGC/o3dgcDynamicVectorEncoder.cpp
    ../contrib/Open3DGC/o3dgcDynamicVectorEncoder.h
    ../contrib/Open3DGC/o3dgcDynamicVector.h
    ../contrib/Open3DGC/o3dgcFIFO.h
    ../contrib/Open3DGC/o3dgcIndexedFaceSet.h
    ../contrib/Open3DGC/o3dgcIndexedFaceSet.inl
    ../contrib/Open3DGC/o3dgcSC3DMCDecoder.h
    ../contrib/Open3DGC/o3dgcSC3DMCDecoder.inl
    ../contrib/Open3DGC/o3dgcSC3DMCEncodeParams.h
    ../contrib/Open3DGC/o3dgcSC3DMCEncoder.h
    ../contrib/Open3DGC/o3dgcSC3DMCEncoder.inl
    ../contrib/Open3DGC/o3dgcTimer.h
    ../contrib/Open3DGC/o3dgcTools.cpp
    ../contrib/Open3DGC/o3dgcTriangleFans.cpp
    ../contrib/Open3DGC/o3dgcTriangleFans.h
    ../contrib/Open3DGC/o3dgcTriangleListDecoder.h
    ../contrib/Open3DGC/o3dgcTriangleListDecoder.inl
    ../contrib/Open3DGC/o3dgcTriangleListEncoder.h
    ../contrib/Open3DGC/o3dgcTriangleListEncoder.inl
    ../contrib/Open3DGC/o3dgcVector.h
    ../contrib/Open3DGC/o3dgcVector.inl
  )
  SOURCE_GROUP( Contrib\\open3dgc FILES ${open3dgc_SRCS})
ENDIF()

# Check dependencies for glTF importer with Open3DGC-compression.
# RT-extensions is used in "contrib/Open3DGC/o3dgcTimer.h" for collecting statistics. Pointed file
# has implementation for different platforms: WIN32, __MACH__ and other ("else" block).
FIND_PACKAGE(RT QUIET)
IF (NOT ASSIMP_HUNTER_ENABLED AND (RT_FOUND OR WIN32))
  SET( ASSIMP_IMPORTER_GLTF_USE_OPEN3DGC 1 )
  ADD_DEFINITIONS( -DASSIMP_IMPORTER_GLTF_USE_OPEN3DGC=1 )
ELSE ()
  SET (open3dgc_SRCS "")
  MESSAGE (INFO " Hunter enabled or RT-extension not found. glTF import/export will be built without Open3DGC-compression.")
  #!TODO: off course is better to remove statistics timers from o3dgc codec. Or propose to choose what to use.
ENDIF ()

# RapidJSON
IF(ASSIMP_HUNTER_ENABLED)
  hunter_add_package(RapidJSON)
  find_package(RapidJSON CONFIG REQUIRED)
ELSE()
  INCLUDE_DIRECTORIES("../contrib/rapidjson/include")
  ADD_DEFINITIONS( -DRAPIDJSON_HAS_STDSTRING=1)
  option( ASSIMP_RAPIDJSON_NO_MEMBER_ITERATOR "Suppress rapidjson warning on MSVC (NOTE: breaks android build)" ON )
  if(ASSIMP_RAPIDJSON_NO_MEMBER_ITERATOR)
    ADD_DEFINITIONS( -DRAPIDJSON_NOMEMBERITERATORCLASS )
  endif()
ENDIF()

# stb
IF(ASSIMP_HUNTER_ENABLED)
  hunter_add_package(stb)
  find_package(stb CONFIG REQUIRED)
ELSE()
  SET( stb_SRCS
    ../contrib/stb/stb_image.h
  )
  INCLUDE_DIRECTORIES("../contrib")
  SOURCE_GROUP( Contrib\\stb FILES ${stb_SRCS})
ENDIF()

# VC2010 fixes
if(MSVC10)
  option( VC10_STDINT_FIX "Fix for VC10 Compiler regarding pstdint.h redefinition errors" OFF )
  if( VC10_STDINT_FIX )
    ADD_DEFINITIONS( -D_STDINT )
  endif()
endif()

ADD_DEFINITIONS( -DASSIMP_BUILD_DLL_EXPORT )

IF( MSVC OR "${CMAKE_CXX_SIMULATE_ID}" MATCHES "MSVC") # clang with MSVC ABI
  ADD_DEFINITIONS( -D_SCL_SECURE_NO_WARNINGS )
  ADD_DEFINITIONS( -D_CRT_SECURE_NO_WARNINGS )
endif ()

IF(NOT ASSIMP_HUNTER_ENABLED)
  if (UNZIP_FOUND)
    SET (unzip_compile_SRCS "")
  else ()
    SET (unzip_compile_SRCS ${unzip_SRCS})
    INCLUDE_DIRECTORIES( "../contrib/unzip/" )
  endif ()
ENDIF()

MESSAGE(STATUS "Enabled importer formats:${ASSIMP_IMPORTERS_ENABLED}")
MESSAGE(STATUS "Disabled importer formats:${ASSIMP_IMPORTERS_DISABLED}")

if (NOT ASSIMP_NO_EXPORT)
  MESSAGE(STATUS "Enabled exporter formats:${ASSIMP_EXPORTERS_ENABLED}")
  MESSAGE(STATUS "Disabled exporter formats:${ASSIMP_EXPORTERS_DISABLED}")
endif()

SOURCE_GROUP( include\\assimp    FILES ${PUBLIC_HEADERS} )

SET( assimp_src
  # Assimp Files
  ${Core_SRCS}
  ${CApi_SRCS}
  ${Common_SRCS}
  ${Logging_SRCS}
  ${Exporter_SRCS}
  ${PostProcessing_SRCS}
  ${MaterialSystem_SRCS}
  ${STEPParser_SRCS}
#  ${Step_SRCS} check if we need a different approach

  # Model Support
  ${ASSIMP_LOADER_SRCS}
  ${ASSIMP_EXPORTER_SRCS}

  # Third-party libraries
  ${unzip_compile_SRCS}
  ${Poly2Tri_SRCS}
  ${Clipper_SRCS}
  ${openddl_parser_SRCS}
  ${open3dgc_SRCS}
  ${ziplib_SRCS}
  ${Pugixml_SRCS}
  ${stb_SRCS}
  # Necessary to show the headers in the project when using the VC++ generator:

  ${PUBLIC_HEADERS}
  ${COMPILER_HEADERS}
)
ADD_DEFINITIONS( -DOPENDDLPARSER_BUILD )

IF(NOT ASSIMP_HUNTER_ENABLED)
  INCLUDE_DIRECTORIES(
      ${IRRXML_INCLUDE_DIR}
      ../contrib/openddlparser/include
  )
ENDIF()

IF (ASSIMP_BUILD_NONFREE_C4D_IMPORTER)
  SET( assimp_src ${assimp_src} ${C4D_SRCS})
  INCLUDE_DIRECTORIES(${C4D_INCLUDES})
ENDIF ()

IF (ASSIMP_BUILD_DRACO)
  INCLUDE_DIRECTORIES(${draco_INCLUDE_DIRS})
  ADD_DEFINITIONS( -DASSIMP_ENABLE_DRACO )
ENDIF()

ADD_LIBRARY( assimp ${assimp_src} )
ADD_LIBRARY(assimp::assimp ALIAS assimp)

TARGET_USE_COMMON_OUTPUT_DIRECTORY(assimp)

# enable warnings as errors ########################################
IF (MSVC)
  TARGET_COMPILE_OPTIONS(assimp PRIVATE /WX)
ELSE()
  TARGET_COMPILE_OPTIONS(assimp PRIVATE -Werror)
ENDIF()

# adds C_FLAGS required to compile zip.c on old GCC 4.x compiler
TARGET_COMPILE_FEATURES(assimp PUBLIC c_std_99)

TARGET_INCLUDE_DIRECTORIES ( assimp PUBLIC
  $<BUILD_INTERFACE:${CMAKE_CURRENT_SOURCE_DIR}/../include>
  $<BUILD_INTERFACE:${CMAKE_CURRENT_BINARY_DIR}/../include>
  $<INSTALL_INTERFACE:include>
)

IF(ASSIMP_HUNTER_ENABLED)
  TARGET_LINK_LIBRARIES(assimp
      PUBLIC
      polyclipping::polyclipping
      openddlparser::openddl_parser
      poly2tri::poly2tri
      minizip::minizip
      ZLIB::zlib
      RapidJSON::rapidjson
      utf8cpp
      pugixml
      stb::stb
  )
<<<<<<< HEAD
  if(TARGET zip::zip)
    target_link_libraries(assimp PUBLIC zip::zip)
  endif()
=======
>>>>>>> fe732134

  if (ASSIMP_BUILD_DRACO)
    target_link_libraries(assimp PUBLIC ${draco_LIBRARIES})
  endif()
ELSE()
  TARGET_LINK_LIBRARIES(assimp ${ZLIB_LIBRARIES} ${OPENDDL_PARSER_LIBRARIES})
  if (ASSIMP_BUILD_DRACO)
    target_link_libraries(assimp ${draco_LIBRARIES})
  endif()
ENDIF()

if(ASSIMP_ANDROID_JNIIOSYSTEM)
  set(ASSIMP_ANDROID_JNIIOSYSTEM_PATH port/AndroidJNI)
  add_subdirectory(../${ASSIMP_ANDROID_JNIIOSYSTEM_PATH}/ ../${ASSIMP_ANDROID_JNIIOSYSTEM_PATH}/)
  target_link_libraries(assimp android_jniiosystem)
endif()

IF (ASSIMP_BUILD_NONFREE_C4D_IMPORTER)
  TARGET_LINK_LIBRARIES(assimp optimized ${C4D_RELEASE_LIBRARIES})
  TARGET_LINK_LIBRARIES(assimp debug ${C4D_DEBUG_LIBRARIES})
  TARGET_LINK_LIBRARIES(assimp ${C4D_EXTRA_LIBRARIES})
ENDIF ()

if( MSVC )
  # in order to prevent DLL hell, each of the DLLs have to be suffixed with the major version and msvc prefix
  # CMake 3.12 added a variable for this
  if(MSVC_TOOLSET_VERSION)
    set(MSVC_PREFIX "vc${MSVC_TOOLSET_VERSION}")
  else()
    if( MSVC70 OR MSVC71 )
      set(MSVC_PREFIX "vc70")
    elseif( MSVC80 )
      set(MSVC_PREFIX "vc80")
    elseif( MSVC90 )
      set(MSVC_PREFIX "vc90")
    elseif( MSVC10 )
      set(MSVC_PREFIX "vc100")
    elseif( MSVC11 )
      set(MSVC_PREFIX "vc110")
    elseif( MSVC12 )
      set(MSVC_PREFIX "vc120")
    elseif( MSVC_VERSION LESS 1910)
      set(MSVC_PREFIX "vc140")
    elseif( MSVC_VERSION LESS 1920)
      set(MSVC_PREFIX "vc141")
    elseif( MSVC_VERSION LESS 1930)
      set(MSVC_PREFIX "vc142")
    else()
      MESSAGE(WARNING "unknown msvc version ${MSVC_VERSION}")
      set(MSVC_PREFIX "vc150")
    endif()
  endif()
  set(LIBRARY_SUFFIX "${ASSIMP_LIBRARY_SUFFIX}-${MSVC_PREFIX}-mt" CACHE STRING "the suffix for the assimp windows library")
endif()

if (${CMAKE_SYSTEM_NAME} MATCHES "WindowsStore")
    target_compile_definitions(assimp PUBLIC WindowsStore)
    TARGET_LINK_LIBRARIES(assimp advapi32)
endif()

SET_TARGET_PROPERTIES( assimp PROPERTIES
  VERSION ${ASSIMP_VERSION}
  SOVERSION ${ASSIMP_SOVERSION} # use full version
  OUTPUT_NAME assimp${LIBRARY_SUFFIX}
)

if (APPLE)
  if (ASSIMP_BUILD_FRAMEWORK)
    SET_TARGET_PROPERTIES( assimp PROPERTIES
      FRAMEWORK TRUE
      FRAMEWORK_VERSION C
      MACOSX_FRAMEWORK_IDENTIFIER net.sf.assimp
      PUBLIC_HEADER "${PUBLIC_HEADERS}"
    )

    # PUBLIC_HEADER option does not support directory structure creation
    # add ./Compiler/*.h to assimp.framework via copy command
    ADD_CUSTOM_COMMAND(TARGET assimp POST_BUILD
      COMMAND "${CMAKE_COMMAND}" -E copy_directory
         "${HEADER_PATH}/Compiler"
         assimp.framework/Headers/Compiler
      COMMENT "Copying public ./Compiler/ header files to framework bundle's Headers/Compiler/")
  ENDIF()
ENDIF()

# Build against external unzip, or add ../contrib/unzip so
# assimp can #include "unzip.h"
IF(NOT ASSIMP_HUNTER_ENABLED)
  if (UNZIP_FOUND)
    INCLUDE_DIRECTORIES(${UNZIP_INCLUDE_DIRS})
    TARGET_LINK_LIBRARIES(assimp ${UNZIP_LIBRARIES})
  else ()
    INCLUDE_DIRECTORIES("../")
  endif ()
ENDIF()

# Add RT-extension library for glTF importer with Open3DGC-compression.
IF (RT_FOUND AND ASSIMP_IMPORTER_GLTF_USE_OPEN3DGC)
  TARGET_LINK_LIBRARIES(assimp ${RT_LIBRARY})
ENDIF ()


INSTALL( TARGETS assimp
  EXPORT "${TARGETS_EXPORT_NAME}"
  LIBRARY DESTINATION ${ASSIMP_LIB_INSTALL_DIR}
  ARCHIVE DESTINATION ${ASSIMP_LIB_INSTALL_DIR}
  RUNTIME DESTINATION ${ASSIMP_BIN_INSTALL_DIR}
  FRAMEWORK DESTINATION ${ASSIMP_LIB_INSTALL_DIR}
  COMPONENT ${LIBASSIMP_COMPONENT}
  INCLUDES DESTINATION include
)
INSTALL( FILES ${PUBLIC_HEADERS} DESTINATION ${ASSIMP_INCLUDE_INSTALL_DIR}/assimp COMPONENT assimp-dev)
INSTALL( FILES ${COMPILER_HEADERS} DESTINATION ${ASSIMP_INCLUDE_INSTALL_DIR}/assimp/Compiler COMPONENT assimp-dev)

if (ASSIMP_ANDROID_JNIIOSYSTEM)
  INSTALL(FILES ${HEADER_PATH}/${ASSIMP_ANDROID_JNIIOSYSTEM_PATH}/AndroidJNIIOSystem.h
    DESTINATION ${ASSIMP_INCLUDE_INSTALL_DIR}
    COMPONENT assimp-dev)
ENDIF()

if(MSVC AND ASSIMP_INSTALL_PDB)
  # When only the static library is built, these properties must
  # be set to ensure the static lib .pdb is staged for installation.
  IF(NOT BUILD_SHARED_LIBS)
    SET_TARGET_PROPERTIES( assimp PROPERTIES
      COMPILE_PDB_OUTPUT_DIRECTORY ${CMAKE_CURRENT_BINARY_DIR}
      COMPILE_PDB_NAME assimp${LIBRARY_SUFFIX}
      COMPILE_PDB_NAME_DEBUG assimp${LIBRARY_SUFFIX}${CMAKE_DEBUG_POSTFIX}
    )
  ENDIF()

  IF(CMAKE_GENERATOR MATCHES "^Visual Studio")
    install(FILES ${Assimp_BINARY_DIR}/code/Debug/assimp${LIBRARY_SUFFIX}${CMAKE_DEBUG_POSTFIX}.pdb
      DESTINATION ${ASSIMP_LIB_INSTALL_DIR}
      CONFIGURATIONS Debug
    )
    install(FILES ${Assimp_BINARY_DIR}/code/RelWithDebInfo/assimp${LIBRARY_SUFFIX}.pdb
      DESTINATION ${ASSIMP_LIB_INSTALL_DIR}
      CONFIGURATIONS RelWithDebInfo
    )
  ELSE()
    install(FILES ${Assimp_BINARY_DIR}/code/assimp${LIBRARY_SUFFIX}${CMAKE_DEBUG_POSTFIX}.pdb
      DESTINATION ${ASSIMP_LIB_INSTALL_DIR}
      CONFIGURATIONS Debug
    )
    install(FILES ${Assimp_BINARY_DIR}/code/assimp${LIBRARY_SUFFIX}.pdb
      DESTINATION ${ASSIMP_LIB_INSTALL_DIR}
      CONFIGURATIONS RelWithDebInfo
    )
  ENDIF()
ENDIF ()

if (ASSIMP_COVERALLS)
    include(Coveralls)

    set(COVERAGE_SRCS ${assimp_src} ${TEST_SRCS} )

    # Create the coveralls target.
    coveralls_setup(
        "${COVERAGE_SRCS}" # The source files.
        ON                 # If we should upload.
        "${PROJECT_SOURCE_DIR}/cmake-modules/") # (Optional) Alternate project cmake module path.
ENDIF()<|MERGE_RESOLUTION|>--- conflicted
+++ resolved
@@ -1191,12 +1191,9 @@
       pugixml
       stb::stb
   )
-<<<<<<< HEAD
   if(TARGET zip::zip)
     target_link_libraries(assimp PUBLIC zip::zip)
   endif()
-=======
->>>>>>> fe732134
 
   if (ASSIMP_BUILD_DRACO)
     target_link_libraries(assimp PUBLIC ${draco_LIBRARIES})
