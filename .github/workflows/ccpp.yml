name: C/C++ CI

on:
  push:
    branches: [ master ]
  pull_request:
    branches: [ master ]

permissions:
  contents: write # to fetch code (actions/checkout),and release

jobs:
  build:
    name: ${{ matrix.name }}-build-and-test
    runs-on: ${{ matrix.os }}
    strategy:
      fail-fast: false
      matrix:
        name: [ubuntu-latest-g++, macos-latest-clang++, windows-latest-cl.exe, ubuntu-latest-clang++]
        # For Windows msvc, for Linux and macOS let's use the clang compiler, use gcc for Linux.
        include:
          - name: windows-latest-cl.exe
            os: windows-latest
            cxx: cl.exe
            cc: cl.exe
          - name: ubuntu-latest-clang++
            os: ubuntu-latest
            cxx: clang++
            cc: clang
          - name: macos-latest-clang++
            os: macos-latest
            cxx: clang++
            cc: clang
          - name: ubuntu-latest-g++
            os: ubuntu-latest
            cxx: g++
            cc: gcc

    steps:
    - uses: actions/checkout@v4
      with:
          submodules: true
          
    - uses: lukka/get-cmake@latest
    
    - uses: ilammy/msvc-dev-cmd@v1
    
    - name: Set Compiler Environment
      uses: lukka/set-shell-env@v1
      with:
        CXX: ${{ matrix.cxx }}
        CC: ${{ matrix.cc }}

    - name: Cache DX SDK
      id: dxcache
      if: contains(matrix.name, 'windows')
      uses: actions/cache@v4
      with:
        path: '${{ github.workspace }}/DX_SDK'
        key: ${{ runner.os }}-DX_SDK
        restore-keys: |
          ${{ runner.os }}-DX_SDK

    - name: Download DXSetup
      if: contains(matrix.name, 'windows') && steps.dxcache.outputs.cache-hit != 'true'
      run: |
        curl -s -o DXSDK_Jun10.exe --location https://download.microsoft.com/download/A/E/7/AE743F1F-632B-4809-87A9-AA1BB3458E31/DXSDK_Jun10.exe
        cmd.exe /c start /wait .\DXSDK_Jun10.exe /U /O /F /S /P "${{ github.workspace }}\DX_SDK"

    - name: Set Windows specific CMake arguments
      if: contains(matrix.name, 'windows')
      id: windows_extra_cmake_args
      run: echo ":set-output name=args::=-DASSIMP_BUILD_ASSIMP_TOOLS=1 -DASSIMP_BUILD_ASSIMP_VIEW=1" >> $GITHUB_OUTPUT
    
    - name: Set Hunter specific CMake arguments
      if: contains(matrix.name, 'hunter')
      id: hunter_extra_cmake_args
      run: echo "args=-DBUILD_SHARED_LIBS=OFF -DASSIMP_HUNTER_ENABLED=ON -DCMAKE_TOOLCHAIN_FILE=${{ github.workspace }}/cmake/polly/${{ matrix.toolchain }}.cmake" >> $GITHUB_OUTPUT

    - name: configure and build
      uses: lukka/run-cmake@v3
      env:
        DXSDK_DIR: '${{ github.workspace }}/DX_SDK'

      with:
        cmakeListsOrSettingsJson: CMakeListsTxtAdvanced
        cmakeListsTxtPath: '${{ github.workspace }}/CMakeLists.txt'
        cmakeAppendedArgs: '-GNinja -DCMAKE_BUILD_TYPE=Release ${{ steps.windows_extra_cmake_args.outputs.args }} ${{ steps.hunter_extra_cmake_args.outputs.args }}'
        buildWithCMakeArgs: '--parallel 24 -v'
        buildDirectory: '${{ github.workspace }}/build/'
        
    - name: Exclude certain tests in Hunter specific builds
      if: contains(matrix.name, 'hunter')
      id: hunter_extra_test_args
      run: echo "args=--gtest_filter=-utOpenGEXImportExport.Importissue1340_EmptyCameraObject:utColladaZaeImportExport.importBlenFromFileTest" >> $GITHUB_OUTPUT

    - name: test
      run: cd build/bin && ./unit ${{ steps.hunter_extra_test_args.outputs.args }}
      shell: bash

<<<<<<< HEAD
    - uses: actions/upload-artifact@v4
      if: matrix.name == 'windows-msvc'
=======
    - uses: actions/upload-artifact@v3
      if: contains(matrix.name,'windows')
>>>>>>> 354cf46b
      with:
        name: 'assimp-bins-${{ matrix.name }}'
        path: build/bin/assimp*.exe
        
    - uses: marvinpinto/action-automatic-releases@latest
      if: contains(matrix.name, 'windows-msvc-hunter')
      with:
        repo_token: "${{ secrets.GITHUB_TOKEN }}"
        automatic_release_tag: "master"
        prerelease: true
        title: "AutoRelease"
        files: |
          build/bin/assimp*.exe

  create-release:
    needs: [build]
    runs-on: ubuntu-latest
    if: startsWith(github.ref, 'refs/tags/')
    steps:
      - id: create-release
        uses: actions/create-release@v1
        env:
          GITHUB_TOKEN: '${{secrets.GITHUB_TOKEN}}'
        with:
          tag_name: '${{github.ref}}'
          release_name: 'Release ${{github.ref}}'
          draft: false
          prerelease: true
      - run: |
          echo '${{steps.create-release.outputs.upload_url}}' > release_upload_url.txt
      - uses: actions/upload-artifact@v1
        with:
          name: create-release
          path: release_upload_url.txt

  upload-release:
    strategy:
      matrix:
        name: [ubuntu-latest-g++, macos-latest-clang++, windows-latest-cl.exe, ubuntu-latest-clang++, ubuntu-gcc-hunter, macos-clang-hunter, windows-msvc-hunter]
        # For Windows msvc, for Linux and macOS let's use the clang compiler, use gcc for Linux.
        include:
          - name: windows-latest-cl.exe
            os: windows-latest
            cxx: cl.exe
            cc: cl.exe
          - name: ubuntu-latest-clang++
            os: ubuntu-latest
            cxx: clang++
            cc: clang
          - name: macos-latest-clang++
            os: macos-latest
            cxx: clang++
            cc: clang
          - name: ubuntu-latest-g++
            os: ubuntu-latest
            cxx: g++
            cc: gcc
          - name: ubuntu-gcc-hunter
            os: ubuntu-latest
            toolchain: ninja-gcc-cxx17-fpic
          - name: macos-clang-hunter
            os: macos-latest
            toolchain: ninja-clang-cxx17-fpic
          - name: windows-msvc-hunter
            os: windows-latest
            toolchain: ninja-vs-win64-cxx17
            
    needs: [create-release]
    runs-on: ubuntu-latest
    if: startsWith(github.ref, 'refs/tags/')
    steps:
      - uses: softprops/action-gh-release@v1
        with:
          name: create-release
      - id: upload-url
        run: |
          echo "url=$(cat create-release/release_upload_url.txt)" >> $GITHUB_OUTPUT
      - uses: actions/download-artifact@v1
        with:
          name: 'assimp-bins-${{ matrix.name }}-${{ github.sha }}'
      - uses: actions/upload-release-asset@v1
        env:
          GITHUB_TOKEN: '${{secrets.GITHUB_TOKEN}}'
        with:
          files: |
            *.zip
 <|MERGE_RESOLUTION|>--- conflicted
+++ resolved
@@ -98,13 +98,8 @@
       run: cd build/bin && ./unit ${{ steps.hunter_extra_test_args.outputs.args }}
       shell: bash
 
-<<<<<<< HEAD
     - uses: actions/upload-artifact@v4
       if: matrix.name == 'windows-msvc'
-=======
-    - uses: actions/upload-artifact@v3
-      if: contains(matrix.name,'windows')
->>>>>>> 354cf46b
       with:
         name: 'assimp-bins-${{ matrix.name }}'
         path: build/bin/assimp*.exe
