--- conflicted
+++ resolved
@@ -93,8 +93,6 @@
         const ExportProperties *) {
     std::string path = DefaultIOSystem::absolutePath(std::string(pFile));
     std::string file = DefaultIOSystem::completeBaseName(std::string(pFile));
-<<<<<<< HEAD
-
     std::string texturesPath = path;
     if (!texturesPath.empty()) {
         texturesPath+=pIOSystem->getOsSeparator(); 
@@ -103,9 +101,6 @@
 
     path = path + file + ".pbrt";
 
-=======
-    
->>>>>>> 4535ff9d
     // initialize the exporter
     PbrtExporter exporter(pScene, pIOSystem, path, file, texturesPath);
 }
