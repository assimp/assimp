--- conflicted
+++ resolved
@@ -3,11 +3,7 @@
 Open Asset Import Library (assimp)
 ---------------------------------------------------------------------------
 
-<<<<<<< HEAD
 Copyright (c) 2006-2025, assimp team
-=======
-Copyright (c) 2006-2023, assimp team
->>>>>>> 354cf46b
 
 All rights reserved.
 
@@ -383,8 +379,4 @@
     return fACMR2;
 }
 
-<<<<<<< HEAD
-} // namespace Assimp
-=======
-} // namespace Assimp
->>>>>>> 354cf46b
+} // namespace Assimp