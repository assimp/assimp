--- conflicted
+++ resolved
@@ -72,13 +72,8 @@
 
 // ------------------------------------------------------------------------------------------------
 // Returns whether the processing step is present in the given flag field.
-<<<<<<< HEAD
 bool GenFaceNormalsProcess::IsActive( unsigned int pFlags) const {
-=======
-bool GenFaceNormalsProcess::IsActive( unsigned int pFlags) const
-{
     force_ = (pFlags & aiProcess_ForceGenNormals) != 0;
->>>>>>> f15dcf76
     return  (pFlags & aiProcess_GenNormals) != 0;
 }
 
@@ -141,18 +136,7 @@
         const aiVector3D* pV1 = &pMesh->mVertices[face.mIndices[0]];
         const aiVector3D* pV2 = &pMesh->mVertices[face.mIndices[1]];
         const aiVector3D* pV3 = &pMesh->mVertices[face.mIndices[face.mNumIndices-1]];
-
-        auto pV12 = *pV2 - *pV1;
-        auto pV31 = *pV3 - *pV1;
-
-        const aiVector3D vNor = ((*pV2 - *pV1) ^ (*pV3 - *pV1)).Normalize();
-
-        if (std::isnan(vNor.x) || std::isnan(vNor.y) || std::isnan(vNor.z)) {
-            for (unsigned int i = 0; i < face.mNumIndices; ++i) {
-                pMesh->mNormals[face.mIndices[i]] = aiVector3D(0.0f, 0.0f, 0.0f);
-            }
-            continue;
-        }
+        const aiVector3D vNor = ((*pV2 - *pV1) ^ (*pV3 - *pV1)).NormalizeSafe();
 
         for (unsigned int i = 0;i < face.mNumIndices;++i) {
             pMesh->mNormals[face.mIndices[i]] = vNor;
