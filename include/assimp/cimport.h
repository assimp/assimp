--- conflicted
+++ resolved
@@ -566,42 +566,6 @@
 ASSIMP_API const C_STRUCT aiImporterDesc* aiGetImportFormatDescription( size_t pIndex);
 
 // --------------------------------------------------------------------------------
-<<<<<<< HEAD
-/*
-    Imports a file using a custom progress handler
-*/
-ASSIMP_API const C_STRUCT aiScene *aiImportFileP(const char *pFile, unsigned int pFlags, C_STRUCT aiProgressHandler *pPH);
-
-// ------------------------------------------------------------------------------------------------
-/*
-    Imports a file using a custom IO file-system and a custom progress handler
-*/
-ASSIMP_API const C_STRUCT aiScene *aiImportFileIP(const char *pFile, unsigned int pFlags, C_STRUCT aiFileIO *pFS, C_STRUCT aiProgressHandler *pPH);
-
-// ------------------------------------------------------------------------------------------------
-/*
-    Imports a file using a custom IO file-system, a custom progress handler and a property store
-*/
-ASSIMP_API const C_STRUCT aiScene *aiImportFileIPP(const char *pFile, unsigned int pFlags, C_STRUCT aiFileIO *pFS, C_STRUCT aiProgressHandler *pPH, const C_STRUCT aiPropertyStore *props);
-
-// ------------------------------------------------------------------------------------------------
-/*
-    Imports a file from memory using a a custom progress handler
-*/
-ASSIMP_API const C_STRUCT aiScene *aiImportFileFromMemoryP(const char *pBuffer, unsigned int pLength, unsigned int pFlags, const char *pHint, C_STRUCT aiProgressHandler *pPH);
-
-// ------------------------------------------------------------------------------------------------
-/*
-    Imports a file from memory using a custom IO file-system and a custom progress handler
-*/
-ASSIMP_API const C_STRUCT aiScene *aiImportFileFromMemoryIP(const char *pBuffer, unsigned int pLength, unsigned int pFlags, const char *pHint, C_STRUCT aiFileIO *pFS, C_STRUCT aiProgressHandler *pPH);
-
-// ------------------------------------------------------------------------------------------------
-/*
-    Imports a file from memory using a custom IO file-system, a custom progress handler and a property store
-*/
-ASSIMP_API const C_STRUCT aiScene *aiImportFileFromMemoryIPP(const char *pBuffer, unsigned int pLength, unsigned int pFlags, const char *pHint, C_STRUCT aiFileIO *pFS, C_STRUCT aiProgressHandler *pPH, const C_STRUCT aiPropertyStore *props);
-=======
 /** Check if 2D vectors are equal.
  *  @param a First vector to compare
  *  @param b Second vector to compare
@@ -1268,8 +1232,42 @@
     const C_STRUCT aiQuaternion* start,
     const C_STRUCT aiQuaternion* end,
     const float factor);
-
->>>>>>> bd5b7eca
+// --------------------------------------------------------------------------------
+/*
+    Imports a file using a custom progress handler
+*/
+ASSIMP_API const C_STRUCT aiScene *aiImportFileP(const char *pFile, unsigned int pFlags, C_STRUCT aiProgressHandler *pPH);
+
+// ------------------------------------------------------------------------------------------------
+/*
+    Imports a file using a custom IO file-system and a custom progress handler
+*/
+ASSIMP_API const C_STRUCT aiScene *aiImportFileIP(const char *pFile, unsigned int pFlags, C_STRUCT aiFileIO *pFS, C_STRUCT aiProgressHandler *pPH);
+
+// ------------------------------------------------------------------------------------------------
+/*
+    Imports a file using a custom IO file-system, a custom progress handler and a property store
+*/
+ASSIMP_API const C_STRUCT aiScene *aiImportFileIPP(const char *pFile, unsigned int pFlags, C_STRUCT aiFileIO *pFS, C_STRUCT aiProgressHandler *pPH, const C_STRUCT aiPropertyStore *props);
+
+// ------------------------------------------------------------------------------------------------
+/*
+    Imports a file from memory using a a custom progress handler
+*/
+ASSIMP_API const C_STRUCT aiScene *aiImportFileFromMemoryP(const char *pBuffer, unsigned int pLength, unsigned int pFlags, const char *pHint, C_STRUCT aiProgressHandler *pPH);
+
+// ------------------------------------------------------------------------------------------------
+/*
+    Imports a file from memory using a custom IO file-system and a custom progress handler
+*/
+ASSIMP_API const C_STRUCT aiScene *aiImportFileFromMemoryIP(const char *pBuffer, unsigned int pLength, unsigned int pFlags, const char *pHint, C_STRUCT aiFileIO *pFS, C_STRUCT aiProgressHandler *pPH);
+
+// ------------------------------------------------------------------------------------------------
+/*
+    Imports a file from memory using a custom IO file-system, a custom progress handler and a property store
+*/
+ASSIMP_API const C_STRUCT aiScene *aiImportFileFromMemoryIPP(const char *pBuffer, unsigned int pLength, unsigned int pFlags, const char *pHint, C_STRUCT aiFileIO *pFS, C_STRUCT aiProgressHandler *pPH, const C_STRUCT aiPropertyStore *props);
+
 #ifdef __cplusplus
 }
 #endif
