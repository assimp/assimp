/*
Open Asset Import Library (assimp)
----------------------------------------------------------------------

Copyright (c) 2006-2012, assimp team
All rights reserved.

Redistribution and use of this software in source and binary forms, 
with or without modification, are permitted provided that the 
following conditions are met:

* Redistributions of source code must retain the above
  copyright notice, this list of conditions and the
  following disclaimer.

* Redistributions in binary form must reproduce the above
  copyright notice, this list of conditions and the
  following disclaimer in the documentation and/or other
  materials provided with the distribution.

* Neither the name of the assimp team, nor the names of its
  contributors may be used to endorse or promote products
  derived from this software without specific prior
  written permission of the assimp team.

THIS SOFTWARE IS PROVIDED BY THE COPYRIGHT HOLDERS AND CONTRIBUTORS 
"AS IS" AND ANY EXPRESS OR IMPLIED WARRANTIES, INCLUDING, BUT NOT 
LIMITED TO, THE IMPLIED WARRANTIES OF MERCHANTABILITY AND FITNESS FOR
A PARTICULAR PURPOSE ARE DISCLAIMED. IN NO EVENT SHALL THE COPYRIGHT 
OWNER OR CONTRIBUTORS BE LIABLE FOR ANY DIRECT, INDIRECT, INCIDENTAL,
SPECIAL, EXEMPLARY, OR CONSEQUENTIAL DAMAGES (INCLUDING, BUT NOT 
LIMITED TO, PROCUREMENT OF SUBSTITUTE GOODS OR SERVICES; LOSS OF USE,
DATA, OR PROFITS; OR BUSINESS INTERRUPTION) HOWEVER CAUSED AND ON ANY 
THEORY OF LIABILITY, WHETHER IN CONTRACT, STRICT LIABILITY, OR TORT 
(INCLUDING NEGLIGENCE OR OTHERWISE) ARISING IN ANY WAY OUT OF THE USE 
OF THIS SOFTWARE, EVEN IF ADVISED OF THE POSSIBILITY OF SUCH DAMAGE.

----------------------------------------------------------------------
*/



#if !defined(ASSIMP_BUILD_NO_EXPORT) && !defined(ASSIMP_BUILD_NO_PLY_EXPORTER)

#include <assimp/scene.h>
#include <assimp/version.h>
#include <assimp/IOSystem.hpp>
#include <assimp/Exporter.hpp>
#include <boost/scoped_ptr.hpp>
<<<<<<< HEAD
=======
#include <cmath>
#include "Exceptional.h"
#include "../include/assimp/scene.h"
#include "../include/assimp/version.h"
#include "../include/assimp/IOSystem.hpp"
#include "../include/assimp/Exporter.hpp"
#include "qnan.h"
>>>>>>> 27c6552a

#include "Exceptional.h"
#include "PlyExporter.h"

using namespace Assimp;
namespace Assimp	{

// ------------------------------------------------------------------------------------------------
// Worker function for exporting a scene to PLY. Prototyped and registered in Exporter.cpp
void ExportScenePly(const char* pFile,IOSystem* pIOSystem, const aiScene* pScene, const ExportProperties* pProperties)
{
	// invoke the exporter 
	PlyExporter exporter(pFile, pScene);

	// we're still here - export successfully completed. Write the file.
	boost::scoped_ptr<IOStream> outfile (pIOSystem->Open(pFile,"wt"));
	if(outfile == NULL) {
		throw DeadlyExportError("could not open output .ply file: " + std::string(pFile));
	}

	outfile->Write( exporter.mOutput.str().c_str(), static_cast<size_t>(exporter.mOutput.tellp()),1);
}

void ExportScenePlyBinary(const char* pFile, IOSystem* pIOSystem, const aiScene* pScene, const ExportProperties* pProperties)
{
	// invoke the exporter 
	PlyExporter exporter(pFile, pScene, true);

	// we're still here - export successfully completed. Write the file.
	boost::scoped_ptr<IOStream> outfile(pIOSystem->Open(pFile, "wb"));
	if (outfile == NULL) {
		throw DeadlyExportError("could not open output .ply file: " + std::string(pFile));
	}

	outfile->Write(exporter.mOutput.str().c_str(), static_cast<size_t>(exporter.mOutput.tellp()), 1);
}

} // end of namespace Assimp

#define PLY_EXPORT_HAS_NORMALS 0x1
#define PLY_EXPORT_HAS_TANGENTS_BITANGENTS 0x2
#define PLY_EXPORT_HAS_TEXCOORDS 0x4
#define PLY_EXPORT_HAS_COLORS (PLY_EXPORT_HAS_TEXCOORDS << AI_MAX_NUMBER_OF_TEXTURECOORDS)

// ------------------------------------------------------------------------------------------------
PlyExporter::PlyExporter(const char* _filename, const aiScene* pScene, bool binary)
: filename(_filename)
, pScene(pScene)
, endl("\n") 
{
	// make sure that all formatting happens using the standard, C locale and not the user's current locale
	const std::locale& l = std::locale("C");
	mOutput.imbue(l);

	unsigned int faces = 0u, vertices = 0u, components = 0u;
	for (unsigned int i = 0; i < pScene->mNumMeshes; ++i) {
		const aiMesh& m = *pScene->mMeshes[i];
		faces += m.mNumFaces;
		vertices += m.mNumVertices;

		if (m.HasNormals()) {
			components |= PLY_EXPORT_HAS_NORMALS;
		}
		if (m.HasTangentsAndBitangents()) {
			components |= PLY_EXPORT_HAS_TANGENTS_BITANGENTS;
		}
		for (unsigned int t = 0; m.HasTextureCoords(t); ++t) {
			components |= PLY_EXPORT_HAS_TEXCOORDS << t;
		}
		for (unsigned int t = 0; m.HasVertexColors(t); ++t) {
			components |= PLY_EXPORT_HAS_COLORS << t;
		}
	}

	mOutput << "ply" << endl;
	if (binary) {
#if (defined AI_BUILD_BIG_ENDIAN)
		mOutput << "format binary_big_endian 1.0" << endl;
#else
		mOutput << "format binary_little_endian 1.0" << endl;
#endif
	}
	else {
		mOutput << "format ascii 1.0" << endl;
	}
	mOutput << "comment Created by Open Asset Import Library - http://assimp.sf.net (v"
		<< aiGetVersionMajor() << '.' << aiGetVersionMinor() << '.' 
		<< aiGetVersionRevision() << ")" << endl;

	mOutput << "element vertex " << vertices << endl;
	mOutput << "property float x" << endl;
	mOutput << "property float y" << endl;
	mOutput << "property float z" << endl;

	if(components & PLY_EXPORT_HAS_NORMALS) {
		mOutput << "property float nx" << endl;
		mOutput << "property float ny" << endl;
		mOutput << "property float nz" << endl;
	}

	// write texcoords first, just in case an importer does not support tangents
	// bitangents and just skips over the rest of the line upon encountering
	// unknown fields (Ply leaves pretty much every vertex component open,
	// but in reality most importers only know about vertex positions, normals
	// and texture coordinates).
	for (unsigned int n = PLY_EXPORT_HAS_TEXCOORDS, c = 0; (components & n) && c != AI_MAX_NUMBER_OF_TEXTURECOORDS; n <<= 1, ++c) {
		if (!c) {
			mOutput << "property float s" << endl;
			mOutput << "property float t" << endl;
		}
		else {
			mOutput << "property float s" << c << endl;
			mOutput << "property float t" << c << endl;
		}
	}

	for (unsigned int n = PLY_EXPORT_HAS_COLORS, c = 0; (components & n) && c != AI_MAX_NUMBER_OF_COLOR_SETS; n <<= 1, ++c) {
		if (!c) {
			mOutput << "property float r" << endl;
			mOutput << "property float g" << endl;
			mOutput << "property float b" << endl;
			mOutput << "property float a" << endl;
		}
		else {
			mOutput << "property float r" << c << endl;
			mOutput << "property float g" << c << endl;
			mOutput << "property float b" << c << endl;
			mOutput << "property float a" << c << endl;
		}
	}

	if(components & PLY_EXPORT_HAS_TANGENTS_BITANGENTS) {
		mOutput << "property float tx" << endl;
		mOutput << "property float ty" << endl;
		mOutput << "property float tz" << endl;
		mOutput << "property float bx" << endl;
		mOutput << "property float by" << endl;
		mOutput << "property float bz" << endl;
	}

	mOutput << "element face " << faces << endl;
	mOutput << "property list uint uint vertex_index" << endl;
	mOutput << "end_header" << endl;

	for (unsigned int i = 0; i < pScene->mNumMeshes; ++i) {
		if (binary) {
			WriteMeshVertsBinary(pScene->mMeshes[i], components);
		}
		else {
			WriteMeshVerts(pScene->mMeshes[i], components);
		}
	}
	for (unsigned int i = 0, ofs = 0; i < pScene->mNumMeshes; ++i) {
		if (binary) {
			WriteMeshIndicesBinary(pScene->mMeshes[i], ofs);
		}
		else {
			WriteMeshIndices(pScene->mMeshes[i], ofs);
		}
		ofs += pScene->mMeshes[i]->mNumVertices;
	}
}

// ------------------------------------------------------------------------------------------------
void PlyExporter::WriteMeshVerts(const aiMesh* m, unsigned int components)
{
	static const float inf = std::numeric_limits<float>::infinity();
	
	// If a component (for instance normal vectors) is present in at least one mesh in the scene,
	// then default values are written for meshes that do not contain this component.
	for (unsigned int i = 0; i < m->mNumVertices; ++i) {
		mOutput << 
			m->mVertices[i].x << " " << 
			m->mVertices[i].y << " " << 
			m->mVertices[i].z
		;
		if(components & PLY_EXPORT_HAS_NORMALS) {
			if (m->HasNormals() && is_not_qnan(m->mNormals[i].x) && std::fabs(m->mNormals[i].x) != inf) {
				mOutput << 
					" " << m->mNormals[i].x << 
					" " << m->mNormals[i].y << 
					" " << m->mNormals[i].z;
			}
			else {
				mOutput << " 0.0 0.0 0.0"; 
			}
		}

		for (unsigned int n = PLY_EXPORT_HAS_TEXCOORDS, c = 0; (components & n) && c != AI_MAX_NUMBER_OF_TEXTURECOORDS; n <<= 1, ++c) {
			if (m->HasTextureCoords(c)) {
				mOutput << 
					" " << m->mTextureCoords[c][i].x << 
					" " << m->mTextureCoords[c][i].y;
			}
			else {
				mOutput << " -1.0 -1.0"; 
			}
		}

		for (unsigned int n = PLY_EXPORT_HAS_COLORS, c = 0; (components & n) && c != AI_MAX_NUMBER_OF_COLOR_SETS; n <<= 1, ++c) {
			if (m->HasVertexColors(c)) {
				mOutput << 
					" " << m->mColors[c][i].r << 
					" " << m->mColors[c][i].g <<
					" " << m->mColors[c][i].b <<
					" " << m->mColors[c][i].a;
			}
			else {
				mOutput << " -1.0 -1.0 -1.0 -1.0"; 
			}
		}

		if(components & PLY_EXPORT_HAS_TANGENTS_BITANGENTS) {
			if (m->HasTangentsAndBitangents()) {
				mOutput << 
				" " << m->mTangents[i].x << 
				" " << m->mTangents[i].y << 
				" " << m->mTangents[i].z << 
				" " << m->mBitangents[i].x << 
				" " << m->mBitangents[i].y << 
				" " << m->mBitangents[i].z
				;
			}
			else {
				mOutput << " 0.0 0.0 0.0 0.0 0.0 0.0"; 
			}
		}

		mOutput << endl;
	}
}

// ------------------------------------------------------------------------------------------------
void PlyExporter::WriteMeshVertsBinary(const aiMesh* m, unsigned int components)
{
	// If a component (for instance normal vectors) is present in at least one mesh in the scene,
	// then default values are written for meshes that do not contain this component.
	aiVector3D defaultNormal(0, 0, 0);
	aiVector2D defaultUV(-1, -1);
	aiColor4D defaultColor(-1, -1, -1, -1);
	for (unsigned int i = 0; i < m->mNumVertices; ++i) {
		mOutput.write(reinterpret_cast<const char*>(&m->mVertices[i].x), 12);
		if (components & PLY_EXPORT_HAS_NORMALS) {
			if (m->HasNormals()) {
				mOutput.write(reinterpret_cast<const char*>(&m->mNormals[i].x), 12);
			}
			else {
				mOutput.write(reinterpret_cast<const char*>(&defaultNormal.x), 12);
			}
		}

		for (unsigned int n = PLY_EXPORT_HAS_TEXCOORDS, c = 0; (components & n) && c != AI_MAX_NUMBER_OF_TEXTURECOORDS; n <<= 1, ++c) {
			if (m->HasTextureCoords(c)) {
				mOutput.write(reinterpret_cast<const char*>(&m->mTextureCoords[c][i].x), 6);
			}
			else {
				mOutput.write(reinterpret_cast<const char*>(&defaultUV.x), 6);
			}
		}

		for (unsigned int n = PLY_EXPORT_HAS_COLORS, c = 0; (components & n) && c != AI_MAX_NUMBER_OF_COLOR_SETS; n <<= 1, ++c) {
			if (m->HasVertexColors(c)) {
				mOutput.write(reinterpret_cast<const char*>(&m->mColors[c][i].r), 16);
			}
			else {
				mOutput.write(reinterpret_cast<const char*>(&defaultColor.r), 16);
			}
		}

		if (components & PLY_EXPORT_HAS_TANGENTS_BITANGENTS) {
			if (m->HasTangentsAndBitangents()) {
				mOutput.write(reinterpret_cast<const char*>(&m->mTangents[i].x), 12);
				mOutput.write(reinterpret_cast<const char*>(&m->mBitangents[i].x), 12);
			}
			else {
				mOutput.write(reinterpret_cast<const char*>(&defaultNormal.x), 12);
				mOutput.write(reinterpret_cast<const char*>(&defaultNormal.x), 12);
			}
		}
	}
}

// ------------------------------------------------------------------------------------------------
void PlyExporter::WriteMeshIndices(const aiMesh* m, unsigned int offset)
{
	for (unsigned int i = 0; i < m->mNumFaces; ++i) {
		const aiFace& f = m->mFaces[i];
		mOutput << f.mNumIndices << " ";
		for(unsigned int c = 0; c < f.mNumIndices; ++c) {
			mOutput << (f.mIndices[c] + offset) << (c == f.mNumIndices-1 ? endl : " ");
		}
	}
}

void PlyExporter::WriteMeshIndicesBinary(const aiMesh* m, unsigned int offset)
{
	for (unsigned int i = 0; i < m->mNumFaces; ++i) {
		const aiFace& f = m->mFaces[i];
		mOutput.write(reinterpret_cast<const char*>(&f.mNumIndices), 4);
		for (unsigned int c = 0; c < f.mNumIndices; ++c) {
			unsigned int index = f.mIndices[c] + offset;
			mOutput.write(reinterpret_cast<const char*>(&index), 4);
		}
	}
}

#endif
<|MERGE_RESOLUTION|>--- conflicted
+++ resolved
@@ -1,366 +1,359 @@
-/*
-Open Asset Import Library (assimp)
-----------------------------------------------------------------------
-
-Copyright (c) 2006-2012, assimp team
-All rights reserved.
-
-Redistribution and use of this software in source and binary forms, 
-with or without modification, are permitted provided that the 
-following conditions are met:
-
-* Redistributions of source code must retain the above
-  copyright notice, this list of conditions and the
-  following disclaimer.
-
-* Redistributions in binary form must reproduce the above
-  copyright notice, this list of conditions and the
-  following disclaimer in the documentation and/or other
-  materials provided with the distribution.
-
-* Neither the name of the assimp team, nor the names of its
-  contributors may be used to endorse or promote products
-  derived from this software without specific prior
-  written permission of the assimp team.
-
-THIS SOFTWARE IS PROVIDED BY THE COPYRIGHT HOLDERS AND CONTRIBUTORS 
-"AS IS" AND ANY EXPRESS OR IMPLIED WARRANTIES, INCLUDING, BUT NOT 
-LIMITED TO, THE IMPLIED WARRANTIES OF MERCHANTABILITY AND FITNESS FOR
-A PARTICULAR PURPOSE ARE DISCLAIMED. IN NO EVENT SHALL THE COPYRIGHT 
-OWNER OR CONTRIBUTORS BE LIABLE FOR ANY DIRECT, INDIRECT, INCIDENTAL,
-SPECIAL, EXEMPLARY, OR CONSEQUENTIAL DAMAGES (INCLUDING, BUT NOT 
-LIMITED TO, PROCUREMENT OF SUBSTITUTE GOODS OR SERVICES; LOSS OF USE,
-DATA, OR PROFITS; OR BUSINESS INTERRUPTION) HOWEVER CAUSED AND ON ANY 
-THEORY OF LIABILITY, WHETHER IN CONTRACT, STRICT LIABILITY, OR TORT 
-(INCLUDING NEGLIGENCE OR OTHERWISE) ARISING IN ANY WAY OUT OF THE USE 
-OF THIS SOFTWARE, EVEN IF ADVISED OF THE POSSIBILITY OF SUCH DAMAGE.
-
-----------------------------------------------------------------------
-*/
-
-
-
-#if !defined(ASSIMP_BUILD_NO_EXPORT) && !defined(ASSIMP_BUILD_NO_PLY_EXPORTER)
+/*
+Open Asset Import Library (assimp)
+----------------------------------------------------------------------
+
+Copyright (c) 2006-2012, assimp team
+All rights reserved.
+
+Redistribution and use of this software in source and binary forms, 
+with or without modification, are permitted provided that the 
+following conditions are met:
+
+* Redistributions of source code must retain the above
+  copyright notice, this list of conditions and the
+  following disclaimer.
+
+* Redistributions in binary form must reproduce the above
+  copyright notice, this list of conditions and the
+  following disclaimer in the documentation and/or other
+  materials provided with the distribution.
+
+* Neither the name of the assimp team, nor the names of its
+  contributors may be used to endorse or promote products
+  derived from this software without specific prior
+  written permission of the assimp team.
+
+THIS SOFTWARE IS PROVIDED BY THE COPYRIGHT HOLDERS AND CONTRIBUTORS 
+"AS IS" AND ANY EXPRESS OR IMPLIED WARRANTIES, INCLUDING, BUT NOT 
+LIMITED TO, THE IMPLIED WARRANTIES OF MERCHANTABILITY AND FITNESS FOR
+A PARTICULAR PURPOSE ARE DISCLAIMED. IN NO EVENT SHALL THE COPYRIGHT 
+OWNER OR CONTRIBUTORS BE LIABLE FOR ANY DIRECT, INDIRECT, INCIDENTAL,
+SPECIAL, EXEMPLARY, OR CONSEQUENTIAL DAMAGES (INCLUDING, BUT NOT 
+LIMITED TO, PROCUREMENT OF SUBSTITUTE GOODS OR SERVICES; LOSS OF USE,
+DATA, OR PROFITS; OR BUSINESS INTERRUPTION) HOWEVER CAUSED AND ON ANY 
+THEORY OF LIABILITY, WHETHER IN CONTRACT, STRICT LIABILITY, OR TORT 
+(INCLUDING NEGLIGENCE OR OTHERWISE) ARISING IN ANY WAY OUT OF THE USE 
+OF THIS SOFTWARE, EVEN IF ADVISED OF THE POSSIBILITY OF SUCH DAMAGE.
+
+----------------------------------------------------------------------
+*/
+
+
+
+#if !defined(ASSIMP_BUILD_NO_EXPORT) && !defined(ASSIMP_BUILD_NO_PLY_EXPORTER)
+
+#include <cmath>
 
 #include <assimp/scene.h>
 #include <assimp/version.h>
 #include <assimp/IOSystem.hpp>
 #include <assimp/Exporter.hpp>
 #include <boost/scoped_ptr.hpp>
-<<<<<<< HEAD
-=======
-#include <cmath>
+
+#include "qnan.h"
 #include "Exceptional.h"
-#include "../include/assimp/scene.h"
-#include "../include/assimp/version.h"
-#include "../include/assimp/IOSystem.hpp"
-#include "../include/assimp/Exporter.hpp"
-#include "qnan.h"
->>>>>>> 27c6552a
-
-#include "Exceptional.h"
-#include "PlyExporter.h"
-
-using namespace Assimp;
-namespace Assimp	{
-
-// ------------------------------------------------------------------------------------------------
-// Worker function for exporting a scene to PLY. Prototyped and registered in Exporter.cpp
-void ExportScenePly(const char* pFile,IOSystem* pIOSystem, const aiScene* pScene, const ExportProperties* pProperties)
-{
-	// invoke the exporter 
-	PlyExporter exporter(pFile, pScene);
-
-	// we're still here - export successfully completed. Write the file.
-	boost::scoped_ptr<IOStream> outfile (pIOSystem->Open(pFile,"wt"));
-	if(outfile == NULL) {
-		throw DeadlyExportError("could not open output .ply file: " + std::string(pFile));
-	}
-
-	outfile->Write( exporter.mOutput.str().c_str(), static_cast<size_t>(exporter.mOutput.tellp()),1);
-}
-
-void ExportScenePlyBinary(const char* pFile, IOSystem* pIOSystem, const aiScene* pScene, const ExportProperties* pProperties)
-{
-	// invoke the exporter 
-	PlyExporter exporter(pFile, pScene, true);
-
-	// we're still here - export successfully completed. Write the file.
-	boost::scoped_ptr<IOStream> outfile(pIOSystem->Open(pFile, "wb"));
-	if (outfile == NULL) {
-		throw DeadlyExportError("could not open output .ply file: " + std::string(pFile));
-	}
-
-	outfile->Write(exporter.mOutput.str().c_str(), static_cast<size_t>(exporter.mOutput.tellp()), 1);
-}
-
-} // end of namespace Assimp
-
-#define PLY_EXPORT_HAS_NORMALS 0x1
-#define PLY_EXPORT_HAS_TANGENTS_BITANGENTS 0x2
-#define PLY_EXPORT_HAS_TEXCOORDS 0x4
-#define PLY_EXPORT_HAS_COLORS (PLY_EXPORT_HAS_TEXCOORDS << AI_MAX_NUMBER_OF_TEXTURECOORDS)
-
-// ------------------------------------------------------------------------------------------------
-PlyExporter::PlyExporter(const char* _filename, const aiScene* pScene, bool binary)
-: filename(_filename)
-, pScene(pScene)
-, endl("\n") 
-{
-	// make sure that all formatting happens using the standard, C locale and not the user's current locale
-	const std::locale& l = std::locale("C");
-	mOutput.imbue(l);
-
-	unsigned int faces = 0u, vertices = 0u, components = 0u;
-	for (unsigned int i = 0; i < pScene->mNumMeshes; ++i) {
-		const aiMesh& m = *pScene->mMeshes[i];
-		faces += m.mNumFaces;
-		vertices += m.mNumVertices;
-
-		if (m.HasNormals()) {
-			components |= PLY_EXPORT_HAS_NORMALS;
-		}
-		if (m.HasTangentsAndBitangents()) {
-			components |= PLY_EXPORT_HAS_TANGENTS_BITANGENTS;
-		}
-		for (unsigned int t = 0; m.HasTextureCoords(t); ++t) {
-			components |= PLY_EXPORT_HAS_TEXCOORDS << t;
-		}
-		for (unsigned int t = 0; m.HasVertexColors(t); ++t) {
-			components |= PLY_EXPORT_HAS_COLORS << t;
-		}
-	}
-
-	mOutput << "ply" << endl;
-	if (binary) {
-#if (defined AI_BUILD_BIG_ENDIAN)
-		mOutput << "format binary_big_endian 1.0" << endl;
-#else
-		mOutput << "format binary_little_endian 1.0" << endl;
-#endif
-	}
-	else {
-		mOutput << "format ascii 1.0" << endl;
-	}
-	mOutput << "comment Created by Open Asset Import Library - http://assimp.sf.net (v"
-		<< aiGetVersionMajor() << '.' << aiGetVersionMinor() << '.' 
-		<< aiGetVersionRevision() << ")" << endl;
-
-	mOutput << "element vertex " << vertices << endl;
-	mOutput << "property float x" << endl;
-	mOutput << "property float y" << endl;
-	mOutput << "property float z" << endl;
-
-	if(components & PLY_EXPORT_HAS_NORMALS) {
-		mOutput << "property float nx" << endl;
-		mOutput << "property float ny" << endl;
-		mOutput << "property float nz" << endl;
-	}
-
-	// write texcoords first, just in case an importer does not support tangents
-	// bitangents and just skips over the rest of the line upon encountering
-	// unknown fields (Ply leaves pretty much every vertex component open,
-	// but in reality most importers only know about vertex positions, normals
-	// and texture coordinates).
-	for (unsigned int n = PLY_EXPORT_HAS_TEXCOORDS, c = 0; (components & n) && c != AI_MAX_NUMBER_OF_TEXTURECOORDS; n <<= 1, ++c) {
-		if (!c) {
-			mOutput << "property float s" << endl;
-			mOutput << "property float t" << endl;
-		}
-		else {
-			mOutput << "property float s" << c << endl;
-			mOutput << "property float t" << c << endl;
-		}
-	}
-
-	for (unsigned int n = PLY_EXPORT_HAS_COLORS, c = 0; (components & n) && c != AI_MAX_NUMBER_OF_COLOR_SETS; n <<= 1, ++c) {
-		if (!c) {
-			mOutput << "property float r" << endl;
-			mOutput << "property float g" << endl;
-			mOutput << "property float b" << endl;
-			mOutput << "property float a" << endl;
-		}
-		else {
-			mOutput << "property float r" << c << endl;
-			mOutput << "property float g" << c << endl;
-			mOutput << "property float b" << c << endl;
-			mOutput << "property float a" << c << endl;
-		}
-	}
-
-	if(components & PLY_EXPORT_HAS_TANGENTS_BITANGENTS) {
-		mOutput << "property float tx" << endl;
-		mOutput << "property float ty" << endl;
-		mOutput << "property float tz" << endl;
-		mOutput << "property float bx" << endl;
-		mOutput << "property float by" << endl;
-		mOutput << "property float bz" << endl;
-	}
-
-	mOutput << "element face " << faces << endl;
-	mOutput << "property list uint uint vertex_index" << endl;
-	mOutput << "end_header" << endl;
-
-	for (unsigned int i = 0; i < pScene->mNumMeshes; ++i) {
-		if (binary) {
-			WriteMeshVertsBinary(pScene->mMeshes[i], components);
-		}
-		else {
-			WriteMeshVerts(pScene->mMeshes[i], components);
-		}
-	}
-	for (unsigned int i = 0, ofs = 0; i < pScene->mNumMeshes; ++i) {
-		if (binary) {
-			WriteMeshIndicesBinary(pScene->mMeshes[i], ofs);
-		}
-		else {
-			WriteMeshIndices(pScene->mMeshes[i], ofs);
-		}
-		ofs += pScene->mMeshes[i]->mNumVertices;
-	}
-}
-
-// ------------------------------------------------------------------------------------------------
-void PlyExporter::WriteMeshVerts(const aiMesh* m, unsigned int components)
-{
-	static const float inf = std::numeric_limits<float>::infinity();
-	
-	// If a component (for instance normal vectors) is present in at least one mesh in the scene,
-	// then default values are written for meshes that do not contain this component.
-	for (unsigned int i = 0; i < m->mNumVertices; ++i) {
-		mOutput << 
-			m->mVertices[i].x << " " << 
-			m->mVertices[i].y << " " << 
-			m->mVertices[i].z
-		;
-		if(components & PLY_EXPORT_HAS_NORMALS) {
-			if (m->HasNormals() && is_not_qnan(m->mNormals[i].x) && std::fabs(m->mNormals[i].x) != inf) {
-				mOutput << 
-					" " << m->mNormals[i].x << 
-					" " << m->mNormals[i].y << 
-					" " << m->mNormals[i].z;
-			}
-			else {
-				mOutput << " 0.0 0.0 0.0"; 
-			}
-		}
-
-		for (unsigned int n = PLY_EXPORT_HAS_TEXCOORDS, c = 0; (components & n) && c != AI_MAX_NUMBER_OF_TEXTURECOORDS; n <<= 1, ++c) {
-			if (m->HasTextureCoords(c)) {
-				mOutput << 
-					" " << m->mTextureCoords[c][i].x << 
-					" " << m->mTextureCoords[c][i].y;
-			}
-			else {
-				mOutput << " -1.0 -1.0"; 
-			}
-		}
-
-		for (unsigned int n = PLY_EXPORT_HAS_COLORS, c = 0; (components & n) && c != AI_MAX_NUMBER_OF_COLOR_SETS; n <<= 1, ++c) {
-			if (m->HasVertexColors(c)) {
-				mOutput << 
-					" " << m->mColors[c][i].r << 
-					" " << m->mColors[c][i].g <<
-					" " << m->mColors[c][i].b <<
-					" " << m->mColors[c][i].a;
-			}
-			else {
-				mOutput << " -1.0 -1.0 -1.0 -1.0"; 
-			}
-		}
-
-		if(components & PLY_EXPORT_HAS_TANGENTS_BITANGENTS) {
-			if (m->HasTangentsAndBitangents()) {
-				mOutput << 
-				" " << m->mTangents[i].x << 
-				" " << m->mTangents[i].y << 
-				" " << m->mTangents[i].z << 
-				" " << m->mBitangents[i].x << 
-				" " << m->mBitangents[i].y << 
-				" " << m->mBitangents[i].z
-				;
-			}
-			else {
-				mOutput << " 0.0 0.0 0.0 0.0 0.0 0.0"; 
-			}
-		}
-
-		mOutput << endl;
-	}
-}
-
-// ------------------------------------------------------------------------------------------------
-void PlyExporter::WriteMeshVertsBinary(const aiMesh* m, unsigned int components)
-{
-	// If a component (for instance normal vectors) is present in at least one mesh in the scene,
-	// then default values are written for meshes that do not contain this component.
-	aiVector3D defaultNormal(0, 0, 0);
-	aiVector2D defaultUV(-1, -1);
-	aiColor4D defaultColor(-1, -1, -1, -1);
-	for (unsigned int i = 0; i < m->mNumVertices; ++i) {
-		mOutput.write(reinterpret_cast<const char*>(&m->mVertices[i].x), 12);
-		if (components & PLY_EXPORT_HAS_NORMALS) {
-			if (m->HasNormals()) {
-				mOutput.write(reinterpret_cast<const char*>(&m->mNormals[i].x), 12);
-			}
-			else {
-				mOutput.write(reinterpret_cast<const char*>(&defaultNormal.x), 12);
-			}
-		}
-
-		for (unsigned int n = PLY_EXPORT_HAS_TEXCOORDS, c = 0; (components & n) && c != AI_MAX_NUMBER_OF_TEXTURECOORDS; n <<= 1, ++c) {
-			if (m->HasTextureCoords(c)) {
-				mOutput.write(reinterpret_cast<const char*>(&m->mTextureCoords[c][i].x), 6);
-			}
-			else {
-				mOutput.write(reinterpret_cast<const char*>(&defaultUV.x), 6);
-			}
-		}
-
-		for (unsigned int n = PLY_EXPORT_HAS_COLORS, c = 0; (components & n) && c != AI_MAX_NUMBER_OF_COLOR_SETS; n <<= 1, ++c) {
-			if (m->HasVertexColors(c)) {
-				mOutput.write(reinterpret_cast<const char*>(&m->mColors[c][i].r), 16);
-			}
-			else {
-				mOutput.write(reinterpret_cast<const char*>(&defaultColor.r), 16);
-			}
-		}
-
-		if (components & PLY_EXPORT_HAS_TANGENTS_BITANGENTS) {
-			if (m->HasTangentsAndBitangents()) {
-				mOutput.write(reinterpret_cast<const char*>(&m->mTangents[i].x), 12);
-				mOutput.write(reinterpret_cast<const char*>(&m->mBitangents[i].x), 12);
-			}
-			else {
-				mOutput.write(reinterpret_cast<const char*>(&defaultNormal.x), 12);
-				mOutput.write(reinterpret_cast<const char*>(&defaultNormal.x), 12);
-			}
-		}
-	}
-}
-
-// ------------------------------------------------------------------------------------------------
-void PlyExporter::WriteMeshIndices(const aiMesh* m, unsigned int offset)
-{
-	for (unsigned int i = 0; i < m->mNumFaces; ++i) {
-		const aiFace& f = m->mFaces[i];
-		mOutput << f.mNumIndices << " ";
-		for(unsigned int c = 0; c < f.mNumIndices; ++c) {
-			mOutput << (f.mIndices[c] + offset) << (c == f.mNumIndices-1 ? endl : " ");
-		}
-	}
-}
-
-void PlyExporter::WriteMeshIndicesBinary(const aiMesh* m, unsigned int offset)
-{
-	for (unsigned int i = 0; i < m->mNumFaces; ++i) {
-		const aiFace& f = m->mFaces[i];
-		mOutput.write(reinterpret_cast<const char*>(&f.mNumIndices), 4);
-		for (unsigned int c = 0; c < f.mNumIndices; ++c) {
-			unsigned int index = f.mIndices[c] + offset;
-			mOutput.write(reinterpret_cast<const char*>(&index), 4);
-		}
-	}
-}
-
-#endif
+#include "PlyExporter.h"
+
+using namespace Assimp;
+namespace Assimp	{
+
+// ------------------------------------------------------------------------------------------------
+// Worker function for exporting a scene to PLY. Prototyped and registered in Exporter.cpp
+void ExportScenePly(const char* pFile,IOSystem* pIOSystem, const aiScene* pScene, const ExportProperties* pProperties)
+{
+	// invoke the exporter 
+	PlyExporter exporter(pFile, pScene);
+
+	// we're still here - export successfully completed. Write the file.
+	boost::scoped_ptr<IOStream> outfile (pIOSystem->Open(pFile,"wt"));
+	if(outfile == NULL) {
+		throw DeadlyExportError("could not open output .ply file: " + std::string(pFile));
+	}
+
+	outfile->Write( exporter.mOutput.str().c_str(), static_cast<size_t>(exporter.mOutput.tellp()),1);
+}
+
+void ExportScenePlyBinary(const char* pFile, IOSystem* pIOSystem, const aiScene* pScene, const ExportProperties* pProperties)
+{
+	// invoke the exporter 
+	PlyExporter exporter(pFile, pScene, true);
+
+	// we're still here - export successfully completed. Write the file.
+	boost::scoped_ptr<IOStream> outfile(pIOSystem->Open(pFile, "wb"));
+	if (outfile == NULL) {
+		throw DeadlyExportError("could not open output .ply file: " + std::string(pFile));
+	}
+
+	outfile->Write(exporter.mOutput.str().c_str(), static_cast<size_t>(exporter.mOutput.tellp()), 1);
+}
+
+} // end of namespace Assimp
+
+#define PLY_EXPORT_HAS_NORMALS 0x1
+#define PLY_EXPORT_HAS_TANGENTS_BITANGENTS 0x2
+#define PLY_EXPORT_HAS_TEXCOORDS 0x4
+#define PLY_EXPORT_HAS_COLORS (PLY_EXPORT_HAS_TEXCOORDS << AI_MAX_NUMBER_OF_TEXTURECOORDS)
+
+// ------------------------------------------------------------------------------------------------
+PlyExporter::PlyExporter(const char* _filename, const aiScene* pScene, bool binary)
+: filename(_filename)
+, pScene(pScene)
+, endl("\n") 
+{
+	// make sure that all formatting happens using the standard, C locale and not the user's current locale
+	const std::locale& l = std::locale("C");
+	mOutput.imbue(l);
+
+	unsigned int faces = 0u, vertices = 0u, components = 0u;
+	for (unsigned int i = 0; i < pScene->mNumMeshes; ++i) {
+		const aiMesh& m = *pScene->mMeshes[i];
+		faces += m.mNumFaces;
+		vertices += m.mNumVertices;
+
+		if (m.HasNormals()) {
+			components |= PLY_EXPORT_HAS_NORMALS;
+		}
+		if (m.HasTangentsAndBitangents()) {
+			components |= PLY_EXPORT_HAS_TANGENTS_BITANGENTS;
+		}
+		for (unsigned int t = 0; m.HasTextureCoords(t); ++t) {
+			components |= PLY_EXPORT_HAS_TEXCOORDS << t;
+		}
+		for (unsigned int t = 0; m.HasVertexColors(t); ++t) {
+			components |= PLY_EXPORT_HAS_COLORS << t;
+		}
+	}
+
+	mOutput << "ply" << endl;
+	if (binary) {
+#if (defined AI_BUILD_BIG_ENDIAN)
+		mOutput << "format binary_big_endian 1.0" << endl;
+#else
+		mOutput << "format binary_little_endian 1.0" << endl;
+#endif
+	}
+	else {
+		mOutput << "format ascii 1.0" << endl;
+	}
+	mOutput << "comment Created by Open Asset Import Library - http://assimp.sf.net (v"
+		<< aiGetVersionMajor() << '.' << aiGetVersionMinor() << '.' 
+		<< aiGetVersionRevision() << ")" << endl;
+
+	mOutput << "element vertex " << vertices << endl;
+	mOutput << "property float x" << endl;
+	mOutput << "property float y" << endl;
+	mOutput << "property float z" << endl;
+
+	if(components & PLY_EXPORT_HAS_NORMALS) {
+		mOutput << "property float nx" << endl;
+		mOutput << "property float ny" << endl;
+		mOutput << "property float nz" << endl;
+	}
+
+	// write texcoords first, just in case an importer does not support tangents
+	// bitangents and just skips over the rest of the line upon encountering
+	// unknown fields (Ply leaves pretty much every vertex component open,
+	// but in reality most importers only know about vertex positions, normals
+	// and texture coordinates).
+	for (unsigned int n = PLY_EXPORT_HAS_TEXCOORDS, c = 0; (components & n) && c != AI_MAX_NUMBER_OF_TEXTURECOORDS; n <<= 1, ++c) {
+		if (!c) {
+			mOutput << "property float s" << endl;
+			mOutput << "property float t" << endl;
+		}
+		else {
+			mOutput << "property float s" << c << endl;
+			mOutput << "property float t" << c << endl;
+		}
+	}
+
+	for (unsigned int n = PLY_EXPORT_HAS_COLORS, c = 0; (components & n) && c != AI_MAX_NUMBER_OF_COLOR_SETS; n <<= 1, ++c) {
+		if (!c) {
+			mOutput << "property float r" << endl;
+			mOutput << "property float g" << endl;
+			mOutput << "property float b" << endl;
+			mOutput << "property float a" << endl;
+		}
+		else {
+			mOutput << "property float r" << c << endl;
+			mOutput << "property float g" << c << endl;
+			mOutput << "property float b" << c << endl;
+			mOutput << "property float a" << c << endl;
+		}
+	}
+
+	if(components & PLY_EXPORT_HAS_TANGENTS_BITANGENTS) {
+		mOutput << "property float tx" << endl;
+		mOutput << "property float ty" << endl;
+		mOutput << "property float tz" << endl;
+		mOutput << "property float bx" << endl;
+		mOutput << "property float by" << endl;
+		mOutput << "property float bz" << endl;
+	}
+
+	mOutput << "element face " << faces << endl;
+	mOutput << "property list uint uint vertex_index" << endl;
+	mOutput << "end_header" << endl;
+
+	for (unsigned int i = 0; i < pScene->mNumMeshes; ++i) {
+		if (binary) {
+			WriteMeshVertsBinary(pScene->mMeshes[i], components);
+		}
+		else {
+			WriteMeshVerts(pScene->mMeshes[i], components);
+		}
+	}
+	for (unsigned int i = 0, ofs = 0; i < pScene->mNumMeshes; ++i) {
+		if (binary) {
+			WriteMeshIndicesBinary(pScene->mMeshes[i], ofs);
+		}
+		else {
+			WriteMeshIndices(pScene->mMeshes[i], ofs);
+		}
+		ofs += pScene->mMeshes[i]->mNumVertices;
+	}
+}
+
+// ------------------------------------------------------------------------------------------------
+void PlyExporter::WriteMeshVerts(const aiMesh* m, unsigned int components)
+{
+	static const float inf = std::numeric_limits<float>::infinity();
+	
+	// If a component (for instance normal vectors) is present in at least one mesh in the scene,
+	// then default values are written for meshes that do not contain this component.
+	for (unsigned int i = 0; i < m->mNumVertices; ++i) {
+		mOutput << 
+			m->mVertices[i].x << " " << 
+			m->mVertices[i].y << " " << 
+			m->mVertices[i].z
+		;
+		if(components & PLY_EXPORT_HAS_NORMALS) {
+			if (m->HasNormals() && is_not_qnan(m->mNormals[i].x) && std::fabs(m->mNormals[i].x) != inf) {
+				mOutput << 
+					" " << m->mNormals[i].x << 
+					" " << m->mNormals[i].y << 
+					" " << m->mNormals[i].z;
+			}
+			else {
+				mOutput << " 0.0 0.0 0.0"; 
+			}
+		}
+
+		for (unsigned int n = PLY_EXPORT_HAS_TEXCOORDS, c = 0; (components & n) && c != AI_MAX_NUMBER_OF_TEXTURECOORDS; n <<= 1, ++c) {
+			if (m->HasTextureCoords(c)) {
+				mOutput << 
+					" " << m->mTextureCoords[c][i].x << 
+					" " << m->mTextureCoords[c][i].y;
+			}
+			else {
+				mOutput << " -1.0 -1.0"; 
+			}
+		}
+
+		for (unsigned int n = PLY_EXPORT_HAS_COLORS, c = 0; (components & n) && c != AI_MAX_NUMBER_OF_COLOR_SETS; n <<= 1, ++c) {
+			if (m->HasVertexColors(c)) {
+				mOutput << 
+					" " << m->mColors[c][i].r << 
+					" " << m->mColors[c][i].g <<
+					" " << m->mColors[c][i].b <<
+					" " << m->mColors[c][i].a;
+			}
+			else {
+				mOutput << " -1.0 -1.0 -1.0 -1.0"; 
+			}
+		}
+
+		if(components & PLY_EXPORT_HAS_TANGENTS_BITANGENTS) {
+			if (m->HasTangentsAndBitangents()) {
+				mOutput << 
+				" " << m->mTangents[i].x << 
+				" " << m->mTangents[i].y << 
+				" " << m->mTangents[i].z << 
+				" " << m->mBitangents[i].x << 
+				" " << m->mBitangents[i].y << 
+				" " << m->mBitangents[i].z
+				;
+			}
+			else {
+				mOutput << " 0.0 0.0 0.0 0.0 0.0 0.0"; 
+			}
+		}
+
+		mOutput << endl;
+	}
+}
+
+// ------------------------------------------------------------------------------------------------
+void PlyExporter::WriteMeshVertsBinary(const aiMesh* m, unsigned int components)
+{
+	// If a component (for instance normal vectors) is present in at least one mesh in the scene,
+	// then default values are written for meshes that do not contain this component.
+	aiVector3D defaultNormal(0, 0, 0);
+	aiVector2D defaultUV(-1, -1);
+	aiColor4D defaultColor(-1, -1, -1, -1);
+	for (unsigned int i = 0; i < m->mNumVertices; ++i) {
+		mOutput.write(reinterpret_cast<const char*>(&m->mVertices[i].x), 12);
+		if (components & PLY_EXPORT_HAS_NORMALS) {
+			if (m->HasNormals()) {
+				mOutput.write(reinterpret_cast<const char*>(&m->mNormals[i].x), 12);
+			}
+			else {
+				mOutput.write(reinterpret_cast<const char*>(&defaultNormal.x), 12);
+			}
+		}
+
+		for (unsigned int n = PLY_EXPORT_HAS_TEXCOORDS, c = 0; (components & n) && c != AI_MAX_NUMBER_OF_TEXTURECOORDS; n <<= 1, ++c) {
+			if (m->HasTextureCoords(c)) {
+				mOutput.write(reinterpret_cast<const char*>(&m->mTextureCoords[c][i].x), 6);
+			}
+			else {
+				mOutput.write(reinterpret_cast<const char*>(&defaultUV.x), 6);
+			}
+		}
+
+		for (unsigned int n = PLY_EXPORT_HAS_COLORS, c = 0; (components & n) && c != AI_MAX_NUMBER_OF_COLOR_SETS; n <<= 1, ++c) {
+			if (m->HasVertexColors(c)) {
+				mOutput.write(reinterpret_cast<const char*>(&m->mColors[c][i].r), 16);
+			}
+			else {
+				mOutput.write(reinterpret_cast<const char*>(&defaultColor.r), 16);
+			}
+		}
+
+		if (components & PLY_EXPORT_HAS_TANGENTS_BITANGENTS) {
+			if (m->HasTangentsAndBitangents()) {
+				mOutput.write(reinterpret_cast<const char*>(&m->mTangents[i].x), 12);
+				mOutput.write(reinterpret_cast<const char*>(&m->mBitangents[i].x), 12);
+			}
+			else {
+				mOutput.write(reinterpret_cast<const char*>(&defaultNormal.x), 12);
+				mOutput.write(reinterpret_cast<const char*>(&defaultNormal.x), 12);
+			}
+		}
+	}
+}
+
+// ------------------------------------------------------------------------------------------------
+void PlyExporter::WriteMeshIndices(const aiMesh* m, unsigned int offset)
+{
+	for (unsigned int i = 0; i < m->mNumFaces; ++i) {
+		const aiFace& f = m->mFaces[i];
+		mOutput << f.mNumIndices << " ";
+		for(unsigned int c = 0; c < f.mNumIndices; ++c) {
+			mOutput << (f.mIndices[c] + offset) << (c == f.mNumIndices-1 ? endl : " ");
+		}
+	}
+}
+
+void PlyExporter::WriteMeshIndicesBinary(const aiMesh* m, unsigned int offset)
+{
+	for (unsigned int i = 0; i < m->mNumFaces; ++i) {
+		const aiFace& f = m->mFaces[i];
+		mOutput.write(reinterpret_cast<const char*>(&f.mNumIndices), 4);
+		for (unsigned int c = 0; c < f.mNumIndices; ++c) {
+			unsigned int index = f.mIndices[c] + offset;
+			mOutput.write(reinterpret_cast<const char*>(&index), 4);
+		}
+	}
+}
+
+#endif