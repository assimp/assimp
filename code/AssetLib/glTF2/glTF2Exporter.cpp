--- conflicted
+++ resolved
@@ -1360,21 +1360,11 @@
     }
 }
 
-<<<<<<< HEAD
-inline Ref<Accessor> GetSamplerInputRef(Asset& asset, std::string& animId, 
-        Ref<Buffer>& buffer, std::vector<float>& times) {
-    return ExportData(asset, animId, buffer, (unsigned int)times.size(), &times[0], AttribType::SCALAR, AttribType::SCALAR, ComponentType_FLOAT);
-}
-
-inline void ExtractTranslationSampler(Asset& asset, std::string& animId, Ref<Buffer>& buffer, 
-        const aiNodeAnim* nodeChannel, float ticksPerSecond, Animation::Sampler& sampler) {
-=======
 inline Ref<Accessor> GetSamplerInputRef(Asset &asset, std::string &animId, Ref<Buffer> &buffer, std::vector<float> &times) {
     return ExportData(asset, animId, buffer, (unsigned int)times.size(), &times[0], AttribType::SCALAR, AttribType::SCALAR, ComponentType_FLOAT);
 }
 
 inline void ExtractTranslationSampler(Asset &asset, std::string &animId, Ref<Buffer> &buffer, const aiNodeAnim *nodeChannel, float ticksPerSecond, Animation::Sampler &sampler) {
->>>>>>> 71a87b65
     const unsigned int numKeyframes = nodeChannel->mNumPositionKeys;
 
     std::vector<ai_real> times(numKeyframes);
@@ -1393,12 +1383,7 @@
     sampler.interpolation = Interpolation_LINEAR;
 }
 
-<<<<<<< HEAD
-inline void ExtractScaleSampler(Asset& asset, std::string& animId, Ref<Buffer>& buffer, 
-        const aiNodeAnim* nodeChannel, float ticksPerSecond, Animation::Sampler& sampler) {
-=======
 inline void ExtractScaleSampler(Asset &asset, std::string &animId, Ref<Buffer> &buffer, const aiNodeAnim *nodeChannel, float ticksPerSecond, Animation::Sampler &sampler) {
->>>>>>> 71a87b65
     const unsigned int numKeyframes = nodeChannel->mNumScalingKeys;
 
     std::vector<ai_real> times(numKeyframes);
@@ -1417,12 +1402,7 @@
     sampler.interpolation = Interpolation_LINEAR;
 }
 
-<<<<<<< HEAD
-inline void ExtractRotationSampler(Asset& asset, std::string& animId, Ref<Buffer>& buffer, 
-        const aiNodeAnim* nodeChannel, float ticksPerSecond, Animation::Sampler& sampler) {
-=======
 inline void ExtractRotationSampler(Asset &asset, std::string &animId, Ref<Buffer> &buffer, const aiNodeAnim *nodeChannel, float ticksPerSecond, Animation::Sampler &sampler) {
->>>>>>> 71a87b65
     const unsigned int numKeyframes = nodeChannel->mNumRotationKeys;
 
     std::vector<ai_real> times(numKeyframes);
