--- conflicted
+++ resolved
@@ -334,7 +334,11 @@
     aiTextureType_MAYA_SPECULAR_COLOR = 24,
     aiTextureType_MAYA_SPECULAR_ROUGHNESS = 25,
 
-<<<<<<< HEAD
+    /** Anisotropy
+    * Simulates a surface with directional properties
+     */
+    aiTextureType_ANISOTROPY = 26,
+
     /**
      * gltf material declarations
      * Refs: https://registry.khronos.org/glTF/specs/2.0/glTF-2.0.html#metallic-roughness-material
@@ -345,24 +349,14 @@
      *           "The metalness values are sampled from the B channel. The roughness values are
      *           sampled from the G channel..."
      */
-    aiTextureType_GLTF_METALLIC_ROUGHNESS = 26,
-=======
-    /** Anisotropy
-    * Simulates a surface with directional properties
-    */
-    aiTextureType_ANISOTROPY = 26,
->>>>>>> 31f0dcb4
+    aiTextureType_GLTF_METALLIC_ROUGHNESS = 27,
 
 #ifndef SWIG
     _aiTextureType_Force32Bit = INT_MAX
 #endif
 };
 
-<<<<<<< HEAD
 #define AI_TEXTURE_TYPE_MAX aiTextureType_GLTF_METALLIC_ROUGHNESS
-=======
-#define AI_TEXTURE_TYPE_MAX aiTextureType_ANISOTROPY
->>>>>>> 31f0dcb4
 
 // -------------------------------------------------------------------------------
 /**
