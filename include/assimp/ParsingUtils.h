/*
Open Asset Import Library (assimp)
----------------------------------------------------------------------

Copyright (c) 2006-2025, assimp team

All rights reserved.

Redistribution and use of this software in source and binary forms,
with or without modification, are permitted provided that the
following conditions are met:

* Redistributions of source code must retain the above
  copyright notice, this list of conditions and the
  following disclaimer.

* Redistributions in binary form must reproduce the above
  copyright notice, this list of conditions and the
  following disclaimer in the documentation and/or other
  materials provided with the distribution.

* Neither the name of the assimp team, nor the names of its
  contributors may be used to endorse or promote products
  derived from this software without specific prior
  written permission of the assimp team.

THIS SOFTWARE IS PROVIDED BY THE COPYRIGHT HOLDERS AND CONTRIBUTORS
"AS IS" AND ANY EXPRESS OR IMPLIED WARRANTIES, INCLUDING, BUT NOT
LIMITED TO, THE IMPLIED WARRANTIES OF MERCHANTABILITY AND FITNESS FOR
A PARTICULAR PURPOSE ARE DISCLAIMED. IN NO EVENT SHALL THE COPYRIGHT
OWNER OR CONTRIBUTORS BE LIABLE FOR ANY DIRECT, INDIRECT, INCIDENTAL,
SPECIAL, EXEMPLARY, OR CONSEQUENTIAL DAMAGES (INCLUDING, BUT NOT
LIMITED TO, PROCUREMENT OF SUBSTITUTE GOODS OR SERVICES; LOSS OF USE,
DATA, OR PROFITS; OR BUSINESS INTERRUPTION) HOWEVER CAUSED AND ON ANY
THEORY OF LIABILITY, WHETHER IN CONTRACT, STRICT LIABILITY, OR TORT
(INCLUDING NEGLIGENCE OR OTHERWISE) ARISING IN ANY WAY OUT OF THE USE
OF THIS SOFTWARE, EVEN IF ADVISED OF THE POSSIBILITY OF SUCH DAMAGE.

----------------------------------------------------------------------
*/

/** @file ParsingUtils.h
 *  @brief Defines helper functions for text parsing
 */
#pragma once
#ifndef AI_PARSING_UTILS_H_INC
#define AI_PARSING_UTILS_H_INC

#ifdef __GNUC__
#pragma GCC system_header
#endif

#include <assimp/StringComparison.h>
#include <assimp/StringUtils.h>
#include <assimp/defs.h>

#include <vector>
#include <algorithm>

namespace Assimp {

// NOTE: the functions below are mostly intended as replacement for
// std::upper, std::lower, std::isupper, std::islower, std::isspace.
// we don't bother of locales. We don't want them. We want reliable
// (i.e. identical) results across all locales.

// The functions below accept any character type, but know only
// about ASCII. However, UTF-32 is the only safe ASCII superset to
// use since it doesn't have multi-byte sequences.

static const unsigned int BufferSize = 4096;

// ---------------------------------------------------------------------------------
template <class char_t>
AI_FORCE_INLINE bool IsUpper(char_t in) {
    return (in >= (char_t)'A' && in <= (char_t)'Z');
}

// ---------------------------------------------------------------------------------
template <class char_t>
AI_FORCE_INLINE bool IsLower(char_t in) {
    return (in >= (char_t)'a' && in <= (char_t)'z');
}

// ---------------------------------------------------------------------------------
template <class char_t>
AI_FORCE_INLINE bool IsSpace(char_t in) {
    return (in == (char_t)' ' || in == (char_t)'\t');
}

// ---------------------------------------------------------------------------------
template <class char_t>
AI_FORCE_INLINE bool IsLineEnd(char_t in) {
    return (in == (char_t)'\r' || in == (char_t)'\n' || in == (char_t)'\0' || in == (char_t)'\f');
}

// ---------------------------------------------------------------------------------
template <class char_t>
AI_FORCE_INLINE bool IsSpaceOrNewLine(char_t in) {
    return IsSpace<char_t>(in) || IsLineEnd<char_t>(in);
}

// ---------------------------------------------------------------------------------
template <class char_t>
AI_FORCE_INLINE bool SkipSpaces(const char_t *in, const char_t **out, const char_t *end) {
    while (in < end && (*in == (char_t)' ' || *in == (char_t)'\t')) {
        ++in;
    }
    *out = in;
    return in < end && !IsLineEnd<char_t>(*in);
}

// ---------------------------------------------------------------------------------
template <class char_t>
AI_FORCE_INLINE bool SkipSpaces(const char_t **inout, const char_t *end) {
    return SkipSpaces<char_t>(*inout, inout, end);
}

// ---------------------------------------------------------------------------------
template <class char_t>
AI_FORCE_INLINE bool SkipLine(const char_t *in, const char_t **out, const char_t *end) {
<<<<<<< HEAD
    while (in < end && (*in != (char_t)'\r' && *in != (char_t)'\n' && *in != (char_t)'\0')) {
=======
    while ((*in != (char_t)'\r' && *in != (char_t)'\n' && *in != (char_t)'\0') && *in != (char_t)'#' && in != end) {
>>>>>>> 0be7cdd6
        ++in;
    }

    // files are opened in binary mode. Ergo there are both NL and CR
    while (in < end && (*in == (char_t)'\r' || *in == (char_t)'\n')) {
        ++in;
    }
    *out = in;
    return in < end && *in != (char_t)'\0';
}

// ---------------------------------------------------------------------------------
template <class char_t>
AI_FORCE_INLINE bool SkipLine(const char_t **inout, const char_t *end) {
    return SkipLine<char_t>(*inout, inout, end);
}

// ---------------------------------------------------------------------------------
template <class char_t>
AI_FORCE_INLINE bool SkipSpacesAndLineEnd(const char_t *in, const char_t **out, const char_t  *end) {
    while (in < end && (*in == (char_t)' ' || *in == (char_t)'\t' || *in == (char_t)'\r' || *in == (char_t)'\n')) {
        ++in;
    }
    *out = in;
    return in < end && *in != '\0';
}

// ---------------------------------------------------------------------------------
template <class char_t>
AI_FORCE_INLINE bool SkipSpacesAndLineEnd(const char_t **inout, const char_t *end) {
    return SkipSpacesAndLineEnd<char_t>(*inout, inout, end);
}

// ---------------------------------------------------------------------------------
template <class char_t>
AI_FORCE_INLINE bool GetNextLine(const char_t *&buffer, char_t out[BufferSize]) {
    if ((char_t)'\0' == *buffer) {
        return false;
    }

    char *_out = out;
    char *const end = _out + BufferSize - 1;
    while (!IsLineEnd(*buffer) && _out < end) {
        *_out++ = *buffer++;
    }
    *_out = (char_t)'\0';

    while (IsLineEnd(*buffer) && '\0' != *buffer && buffer != end) {
        ++buffer;
    }

    return true;
}

// ---------------------------------------------------------------------------------
template <class char_t>
AI_FORCE_INLINE bool IsNumeric(char_t in) {
    return (in >= '0' && in <= '9') || '-' == in || '+' == in;
}

// ---------------------------------------------------------------------------------
template <class char_t>
AI_FORCE_INLINE bool TokenMatch(char_t *&in, const char *token, unsigned int len) {
    if (!::strncmp(token, in, len) && IsSpaceOrNewLine(in[len])) {
        if (in[len] != '\0') {
            in += len + 1;
        } else {
            // If EOF after the token make sure we don't go past end of buffer
            in += len;
        }
        return true;
    }

    return false;
}
// ---------------------------------------------------------------------------------
/** @brief Case-ignoring version of TokenMatch
 *  @param in Input
 *  @param token Token to check for
 *  @param len Number of characters to check
 */
AI_FORCE_INLINE bool TokenMatchI(const char *&in, const char *token, unsigned int len) {
    if (!ASSIMP_strincmp(token, in, len) && IsSpaceOrNewLine(in[len])) {
        in += len + 1;
        return true;
    }
    return false;
}

// ---------------------------------------------------------------------------------
AI_FORCE_INLINE void SkipToken(const char *&in, const char *end) {
    SkipSpaces(&in, end);
    while (!IsSpaceOrNewLine(*in)) {
        ++in;
    }
}

// ---------------------------------------------------------------------------------
AI_FORCE_INLINE std::string GetNextToken(const char *&in, const char *end) {
    SkipSpacesAndLineEnd(&in, end);
    const char *cur = in;
    while (!IsSpaceOrNewLine(*in)) {
        ++in;
    }
    return std::string(cur, (size_t)(in - cur));
}

// ---------------------------------------------------------------------------------
/** @brief  Will perform a simple tokenize.
 *  @param  str         String to tokenize.
 *  @param  tokens      Array with tokens, will be empty if no token was found.
 *  @param  delimiters  Delimiter for tokenize.
 *  @return Number of found token.
 */
template <class string_type>
AI_FORCE_INLINE unsigned int tokenize(const string_type &str, std::vector<string_type> &tokens,
        const string_type &delimiters) {
    // Skip delimiters at beginning.
    typename string_type::size_type lastPos = str.find_first_not_of(delimiters, 0);

    // Find first "non-delimiter".
    typename string_type::size_type pos = str.find_first_of(delimiters, lastPos);
    while (string_type::npos != pos || string_type::npos != lastPos) {
        // Found a token, add it to the vector.
        string_type tmp = str.substr(lastPos, pos - lastPos);
        if (!tmp.empty() && ' ' != tmp[0])
            tokens.push_back(tmp);

        // Skip delimiters.  Note the "not_of"
        lastPos = str.find_first_not_of(delimiters, pos);

        // Find next "non-delimiter"
        pos = str.find_first_of(delimiters, lastPos);
    }

    return static_cast<unsigned int>(tokens.size());
}

inline std::string ai_stdStrToLower(const std::string &str) {
    std::string out(str);
    for (size_t i = 0; i < str.size(); ++i) {
        out[i] = (char) tolower((unsigned char)out[i]);
    }
    return out;
}

} // namespace Assimp

#endif // ! AI_PARSING_UTILS_H_INC<|MERGE_RESOLUTION|>--- conflicted
+++ resolved
@@ -119,11 +119,7 @@
 // ---------------------------------------------------------------------------------
 template <class char_t>
 AI_FORCE_INLINE bool SkipLine(const char_t *in, const char_t **out, const char_t *end) {
-<<<<<<< HEAD
-    while (in < end && (*in != (char_t)'\r' && *in != (char_t)'\n' && *in != (char_t)'\0')) {
-=======
     while ((*in != (char_t)'\r' && *in != (char_t)'\n' && *in != (char_t)'\0') && *in != (char_t)'#' && in != end) {
->>>>>>> 0be7cdd6
         ++in;
     }
 
