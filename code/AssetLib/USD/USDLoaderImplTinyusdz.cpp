--- conflicted
+++ resolved
@@ -220,13 +220,10 @@
     textures(render_scene, pScene, nameWExt);
     textureImages(render_scene, pScene, nameWExt);
     buffers(render_scene, pScene, nameWExt);
-<<<<<<< HEAD
 
     std::map<size_t, tinyusdz::tydra::Node> meshNodes;
     setupNodes(render_scene, pScene, stage, meshNodes, nameWExt);
-=======
     pScene->mRootNode = nodesRecursive(nullptr, render_scene.nodes[0], render_scene.skeletons);
->>>>>>> ab28db52
 
     setupBlendShapes(render_scene, pScene, nameWExt);
 }
@@ -805,7 +802,6 @@
     }
 }
 
-<<<<<<< HEAD
 void USDImporterImplTinyusdz::setupNodes(
         const tinyusdz::tydra::RenderScene &render_scene,
         aiScene *pScene,
@@ -844,8 +840,6 @@
     return nodesRecursive(nullptr, usdStage.root_prims()[0], render_scene.nodes[0], meshNodes);
 }
 
-=======
->>>>>>> ab28db52
 using Assimp::tinyusdzNodeTypeFor;
 using Assimp::tinyUsdzMat4ToAiMat4;
 using tinyusdz::tydra::NodeType;
@@ -893,7 +887,6 @@
         }
     }
 
-<<<<<<< HEAD
     // Composition: references
     if (prim.metas().references.has_value())
     {
@@ -910,7 +903,6 @@
     size_t i{0};
     for (const auto &childNode: node.children) {
         cNode->mChildren[i] = nodesRecursive(cNode, prim.children()[i], childNode, meshNodes);
-=======
     cNode->mNumChildren = numChildren;
 
     // Done. No more children.
@@ -923,7 +915,6 @@
     size_t i{ 0 };
     for (const auto &childNode : node.children) {
         cNode->mChildren[i] = nodesRecursive(cNode, childNode, skeletons);
->>>>>>> ab28db52
         ++i;
     }
 
