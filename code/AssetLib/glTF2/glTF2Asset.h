--- conflicted
+++ resolved
@@ -1114,9 +1114,7 @@
         bool KHR_draco_mesh_compression;
         bool FB_ngon_encoding;
         bool KHR_texture_basisu;
-<<<<<<< HEAD
         bool KHR_materials_ior;
-=======
 
         Extensions() :
                 KHR_materials_pbrSpecularGlossiness(false),
@@ -1131,10 +1129,10 @@
                 KHR_materials_emissive_strength(false),
                 KHR_draco_mesh_compression(false),
                 FB_ngon_encoding(false),
-                KHR_texture_basisu(false) {
+                KHR_texture_basisu(false),
+                KHR_materials_ior(false) {
             // empty
         }
->>>>>>> 46ae8534
     } extensionsUsed;
 
     //! Keeps info about the required extensions
