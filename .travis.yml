sudo: required
<<<<<<< HEAD
before_install:
  - sudo apt-get update -qq
  - sudo apt-get install cmake
  - sudo apt-get install -qq freeglut3-dev libxmu-dev libxi-dev 
=======
language: cpp

cache: ccache

before_install:
  - if [ "$TRAVIS_OS_NAME" = "linux" ]; then sudo apt-get update -qq && sudo apt-get install cmake cppcheck && sudo apt-get install cmake python3 && sudo apt-get install -qq freeglut3-dev libxmu-dev libxi-dev ; echo -n | openssl s_client -connect scan.coverity.com:443 | sed -ne '/-BEGIN CERTIFICATE-/,/-END CERTIFICATE-/p' | sudo tee -a /etc/ssl/certs/ca- ; fi
  - 'if [ "$TRAVIS_OS_NAME" = "osx" ];  then
       if brew ls --versions cmake > /dev/null; then
         echo cmake already installed.;
       else
         brew install cmake;
       fi;
       brew install python3;
       brew install homebrew/x11/freeglut; 
    fi'
  - echo -e "#ifndef A_R_H_INC\n#define A_R_H_INC\n#define GitVersion ${TRAVIS_JOB_ID}\n#define GitBranch \"${TRAVIS_BRANCH}\"\n#endif // A_R_H_INC" > revision.h
  # install latest LCOV (1.9 was failing)
  - if [ "$TRAVIS_OS_NAME" = "linux" ]; then cd ${TRAVIS_BUILD_DIR} && wget http://ftp.de.debian.org/debian/pool/main/l/lcov/lcov_1.11.orig.tar.gz && tar xf lcov_1.11.orig.tar.gz && sudo make -C lcov-1.11/ install && gem install coveralls-lcov && lcov --version && g++ --version ; fi

os:
  - linux

compiler:
  - gcc
  - clang
>>>>>>> 9c78a43f

env:
  global:
    - secure: "lZ7pHQvl5dpZWzBQAaIMf0wqrvtcZ4wiZKeIZjf83TEsflW8+z0uTpIuN30ZV6Glth/Sq1OhLnTP5+N57fZU/1ebA5twHdvP4bS5CIUUg71/CXQZNl36xeaqvxsG/xRrdpKOsPdjAOsQ9KPTQulsX43XDLS7CasMiLvYOpqKcPc="
<<<<<<< HEAD

language: cpp
  
compiler:
  - gcc
=======
    - PV=r8e PLATF=linux-x86_64 NDK_HOME=${TRAVIS_BUILD_DIR}/android-ndk-${PV} PATH=${PATH}:${NDK_HOME}

matrix:
  include:
    - os: linux
      compiler: clang
      env: ASAN=ON
    - os: linux
      compiler: clang
      env: UBSAN=ON
    - os: linux
      compiler: clang
      env: SHARED_BUILD=ON
    - os: linux
      compiler: gcc
      env: ANALYZE=ON
    - os: linux
      compiler: gcc
      env: ENABLE_COVERALLS=ON
    - os: linux
      compiler: gcc
      env: SHARED_BUILD=ON

install:
  - if [ $ANDROID ]; then wget -c http://dl.google.com/android/ndk/android-ndk-${PV}-${PLATF}.tar.bz2 && tar xf android-ndk-${PV}-${PLATF}.tar.bz2 ; fi
>>>>>>> 9c78a43f

before_script:
  cmake . -DASSIMP_ENABLE_BOOST_WORKAROUND=YES

script:
<<<<<<< HEAD
  make
=======
  - export COVERALLS_SERVICE_NAME=travis-ci
  - export COVERALLS_REPO_TOKEN=abc12345
  - . ./.travis.sh
 
after_success:
  - if [ "$TRAVIS_OS_NAME" = "linux" ]; then cd ${TRAVIS_BUILD_DIR} && lcov --directory . --capture --output-file coverage.info && lcov --remove coverage.info '/usr/*' 'contrib/*' 'test/*' --output-file coverage.info && lcov --list coverage.info && coveralls-lcov --source-encoding=ISO-8859-1 --repo-token=${COVERALLS_TOKEN} coverage.info ; fi
>>>>>>> 9c78a43f

addons:
  coverity_scan:
    project:
      name: "assimp/assimp"
    notification_email: kim.kulling@googlemail.com
    build_command_prepend: "cmake . -DASSIMP_ENABLE_BOOST_WORKAROUND=YES"
    build_command: "make -j4"
    branch_pattern: coverity_scan<|MERGE_RESOLUTION|>--- conflicted
+++ resolved
@@ -1,10 +1,4 @@
 sudo: required
-<<<<<<< HEAD
-before_install:
-  - sudo apt-get update -qq
-  - sudo apt-get install cmake
-  - sudo apt-get install -qq freeglut3-dev libxmu-dev libxi-dev 
-=======
 language: cpp
 
 cache: ccache
@@ -30,18 +24,10 @@
 compiler:
   - gcc
   - clang
->>>>>>> 9c78a43f
 
 env:
   global:
     - secure: "lZ7pHQvl5dpZWzBQAaIMf0wqrvtcZ4wiZKeIZjf83TEsflW8+z0uTpIuN30ZV6Glth/Sq1OhLnTP5+N57fZU/1ebA5twHdvP4bS5CIUUg71/CXQZNl36xeaqvxsG/xRrdpKOsPdjAOsQ9KPTQulsX43XDLS7CasMiLvYOpqKcPc="
-<<<<<<< HEAD
-
-language: cpp
-  
-compiler:
-  - gcc
-=======
     - PV=r8e PLATF=linux-x86_64 NDK_HOME=${TRAVIS_BUILD_DIR}/android-ndk-${PV} PATH=${PATH}:${NDK_HOME}
 
 matrix:
@@ -67,22 +53,17 @@
 
 install:
   - if [ $ANDROID ]; then wget -c http://dl.google.com/android/ndk/android-ndk-${PV}-${PLATF}.tar.bz2 && tar xf android-ndk-${PV}-${PLATF}.tar.bz2 ; fi
->>>>>>> 9c78a43f
 
 before_script:
   cmake . -DASSIMP_ENABLE_BOOST_WORKAROUND=YES
 
 script:
-<<<<<<< HEAD
-  make
-=======
   - export COVERALLS_SERVICE_NAME=travis-ci
   - export COVERALLS_REPO_TOKEN=abc12345
   - . ./.travis.sh
  
 after_success:
   - if [ "$TRAVIS_OS_NAME" = "linux" ]; then cd ${TRAVIS_BUILD_DIR} && lcov --directory . --capture --output-file coverage.info && lcov --remove coverage.info '/usr/*' 'contrib/*' 'test/*' --output-file coverage.info && lcov --list coverage.info && coveralls-lcov --source-encoding=ISO-8859-1 --repo-token=${COVERALLS_TOKEN} coverage.info ; fi
->>>>>>> 9c78a43f
 
 addons:
   coverity_scan:
