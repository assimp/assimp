/*
 * THE SOFTWARE IS PROVIDED "AS IS", WITHOUT WARRANTY OF ANY KIND,
 * EXPRESS OR IMPLIED, INCLUDING BUT NOT LIMITED TO THE WARRANTIES OF
 * MERCHANTABILITY, FITNESS FOR A PARTICULAR PURPOSE AND NONINFRINGEMENT.
 * IN NO EVENT SHALL THE AUTHORS BE LIABLE FOR ANY CLAIM, DAMAGES OR
 * OTHER LIABILITY, WHETHER IN AN ACTION OF CONTRACT, TORT OR OTHERWISE,
 * ARISING FROM, OUT OF OR IN CONNECTION WITH THE SOFTWARE OR THE USE OR
 * OTHER DEALINGS IN THE SOFTWARE.
 */
#define __STDC_WANT_LIB_EXT1__ 1

#include <errno.h>
#include <sys/stat.h>
#include <time.h>

#if defined(_WIN32) || defined(__WIN32__) || defined(_MSC_VER) ||              \
    defined(__MINGW32__)
/* Win32, DOS, MSVC, MSVS */
#include <direct.h>

#define MKDIR(DIRNAME) _mkdir(DIRNAME)
#define STRCLONE(STR) ((STR) ? _strdup(STR) : NULL)
#define HAS_DEVICE(P)                                                          \
  ((((P)[0] >= 'A' && (P)[0] <= 'Z') || ((P)[0] >= 'a' && (P)[0] <= 'z')) &&   \
   (P)[1] == ':')
#define FILESYSTEM_PREFIX_LEN(P) (HAS_DEVICE(P) ? 2 : 0)

#else

#include <unistd.h> // needed for symlink()

#define MKDIR(DIRNAME) mkdir(DIRNAME, 0755)
#define STRCLONE(STR) ((STR) ? strdup(STR) : NULL)

#endif

#ifdef __MINGW32__
#include <sys/types.h>
#include <unistd.h>
#endif

#include "miniz.h"
#include "zip.h"

#ifdef _MSC_VER
#include <io.h>
#pragma warning(disable : 4706 4244 4028)

#define ftruncate(fd, sz) (-(_chsize_s((fd), (sz)) != 0))
#define fileno _fileno
#endif

#ifndef HAS_DEVICE
#define HAS_DEVICE(P) 0
#endif

#ifndef FILESYSTEM_PREFIX_LEN
#define FILESYSTEM_PREFIX_LEN(P) 0
#endif

#ifndef ISSLASH
#define ISSLASH(C) ((C) == '/' || (C) == '\\')
#endif

#define CLEANUP(ptr)                                                           \
  do {                                                                         \
    if (ptr) {                                                                 \
      free((void *)ptr);                                                       \
      ptr = NULL;                                                              \
    }                                                                          \
  } while (0)

struct zip_entry_t {
  int index;
  char *name;
  mz_uint64 uncomp_size;
  mz_uint64 comp_size;
  mz_uint32 uncomp_crc32;
  mz_uint64 offset;
  mz_uint8 header[MZ_ZIP_LOCAL_DIR_HEADER_SIZE];
  mz_uint64 header_offset;
  mz_uint16 method;
  mz_zip_writer_add_state state;
  tdefl_compressor comp;
  mz_uint32 external_attr;
  time_t m_time;
};

struct zip_t {
  mz_zip_archive archive;
  mz_uint level;
  struct zip_entry_t entry;
};

enum zip_modify_t {
  MZ_KEEP = 0,
  MZ_DELETE = 1,
  MZ_MOVE = 2,
};

struct zip_entry_mark_t {
  int file_index;
  enum zip_modify_t type;
  mz_uint64 m_local_header_ofs;
  mz_uint64 lf_length;
};

static const char *const zip_errlist[30] = {
    NULL,
    "not initialized\0",
    "invalid entry name\0",
    "entry not found\0",
    "invalid zip mode\0",
    "invalid compression level\0",
    "no zip 64 support\0",
    "memset error\0",
    "cannot write data to entry\0",
    "cannot initialize tdefl compressor\0",
    "invalid index\0",
    "header not found\0",
    "cannot flush tdefl buffer\0",
    "cannot write entry header\0",
    "cannot create entry header\0",
    "cannot write to central dir\0",
    "cannot open file\0",
    "invalid entry type\0",
    "extracting data using no memory allocation\0",
    "file not found\0",
    "no permission\0",
    "out of memory\0",
    "invalid zip archive name\0",
    "make dir error\0"
    "symlink error\0"
    "close archive error\0"
    "capacity size too small\0",
    "fseek error\0",
    "fread error\0",
    "fwrite error\0",
};

const char *zip_strerror(int errnum) {
  errnum = -errnum;
  if (errnum <= 0 || errnum >= 30) {
    return NULL;
  }

  return zip_errlist[errnum];
}

static const char *zip_basename(const char *name) {
  char const *p;
  char const *base = name += FILESYSTEM_PREFIX_LEN(name);
  int all_slashes = 1;

  for (p = name; *p; p++) {
    if (ISSLASH(*p))
      base = p + 1;
    else
      all_slashes = 0;
  }

  /* If NAME is all slashes, arrange to return `/'. */
  if (*base == '\0' && ISSLASH(*name) && all_slashes)
    --base;

  return base;
}

static int zip_mkpath(char *path) {
  char *p;
  char npath[MAX_PATH + 1];
  int len = 0;
  int has_device = HAS_DEVICE(path);

  memset(npath, 0, MAX_PATH + 1);
  if (has_device) {
    // only on windows
    npath[0] = path[0];
    npath[1] = path[1];
    len = 2;
  }
  for (p = path + len; *p && len < MAX_PATH; p++) {
    if (ISSLASH(*p) && ((!has_device && len > 0) || (has_device && len > 2))) {
#if defined(_WIN32) || defined(__WIN32__) || defined(_MSC_VER) ||              \
    defined(__MINGW32__)
#else
      if ('\\' == *p) {
        *p = '/';
      }
#endif

      if (MKDIR(npath) == -1) {
        if (errno != EEXIST) {
          return ZIP_EMKDIR;
        }
      }
    }
    npath[len++] = *p;
  }

  return 0;
}

static char *zip_strrpl(const char *str, size_t n, char oldchar, char newchar) {
  char c;
  size_t i;
  char *rpl = (char *)calloc((1 + n), sizeof(char));
  char *begin = rpl;
  if (!rpl) {
    return NULL;
  }

  for (i = 0; (i < n) && (c = *str++); ++i) {
    if (c == oldchar) {
      c = newchar;
    }
    *rpl++ = c;
  }

  return begin;
}

static char *zip_name_normalize(char *name, char *const nname, size_t len) {
  size_t offn = 0;
  size_t offnn = 0, ncpy = 0;

  if (name == NULL || nname == NULL || len <= 0) {
    return NULL;
  }
  // skip trailing '/'
  while (ISSLASH(*name))
    name++;

  for (; offn < len; offn++) {
    if (ISSLASH(name[offn])) {
      if (ncpy > 0 && strcmp(&nname[offnn], ".\0") &&
          strcmp(&nname[offnn], "..\0")) {
        offnn += ncpy;
        nname[offnn++] = name[offn]; // append '/'
      }
      ncpy = 0;
    } else {
      nname[offnn + ncpy] = name[offn];
      ncpy++;
    }
  }

  // at the end, extra check what we've already copied
  if (ncpy == 0 || !strcmp(&nname[offnn], ".\0") ||
      !strcmp(&nname[offnn], "..\0")) {
    nname[offnn] = 0;
  }
  return nname;
}

static mz_bool zip_name_match(const char *name1, const char *name2) {
  int len2 = (int) strlen(name2);
  char *nname2 = zip_strrpl(name2, len2, '\\', '/');
  if (!nname2) {
    return MZ_FALSE;
  }

  mz_bool res = (strcmp(name1, nname2) == 0) ? MZ_TRUE : MZ_FALSE;
  CLEANUP(nname2);
  return res;
}

static int zip_archive_truncate(mz_zip_archive *pzip) {
  mz_zip_internal_state *pState = pzip->m_pState;
  mz_uint64 file_size = pzip->m_archive_size;
  if ((pzip->m_pWrite == mz_zip_heap_write_func) && (pState->m_pMem)) {
    return 0;
  }
  if (pzip->m_zip_mode == MZ_ZIP_MODE_WRITING_HAS_BEEN_FINALIZED) {
    if (pState->m_pFile) {
      int fd = fileno(pState->m_pFile);
      return ftruncate(fd, file_size);
    }
  }
  return 0;
}

static int zip_archive_extract(mz_zip_archive *zip_archive, const char *dir,
                               int (*on_extract)(const char *filename,
                                                 void *arg),
                               void *arg) {
  int err = 0;
  mz_uint i, n;
  char path[MAX_PATH + 1];
  char symlink_to[MAX_PATH + 1];
  mz_zip_archive_file_stat info;
  size_t dirlen = 0;
  mz_uint32 xattr = 0;

  memset(path, 0, sizeof(path));
  memset(symlink_to, 0, sizeof(symlink_to));

  dirlen = strlen(dir);
  if (dirlen + 1 > MAX_PATH) {
    return ZIP_EINVENTNAME;
  }

  memset((void *)&info, 0, sizeof(mz_zip_archive_file_stat));

#if defined(_MSC_VER)
  strcpy_s(path, MAX_PATH, dir);
#else
  strcpy(path, dir);
#endif

  if (!ISSLASH(path[dirlen - 1])) {
#if defined(_WIN32) || defined(__WIN32__)
    path[dirlen] = '\\';
#else
    path[dirlen] = '/';
#endif
    ++dirlen;
  }

  // Get and print information about each file in the archive.
  n = mz_zip_reader_get_num_files(zip_archive);
  for (i = 0; i < n; ++i) {
    if (!mz_zip_reader_file_stat(zip_archive, i, &info)) {
      // Cannot get information about zip archive;
      err = ZIP_ENOENT;
      goto out;
    }

    if (!zip_name_normalize(info.m_filename, info.m_filename,
                            strlen(info.m_filename))) {
      // Cannot normalize file name;
      err = ZIP_EINVENTNAME;
      goto out;
    }
#if defined(_MSC_VER)
    strncpy_s(&path[dirlen], MAX_PATH - dirlen, info.m_filename,
              MAX_PATH - dirlen);
#else
    strncpy(&path[dirlen], info.m_filename, MAX_PATH - dirlen);
#endif
    err = zip_mkpath(path);
    if (err < 0) {
      // Cannot make a path
      goto out;
    }

    if ((((info.m_version_made_by >> 8) == 3) ||
         ((info.m_version_made_by >> 8) ==
          19)) // if zip is produced on Unix or macOS (3 and 19 from
               // section 4.4.2.2 of zip standard)
        && info.m_external_attr &
               (0x20 << 24)) { // and has sym link attribute (0x80 is file, 0x40
                               // is directory)
#if defined(_WIN32) || defined(__WIN32__) || defined(_MSC_VER) ||              \
    defined(__MINGW32__)
#else
      if (info.m_uncomp_size > MAX_PATH ||
          !mz_zip_reader_extract_to_mem_no_alloc(zip_archive, i, symlink_to,
                                                 MAX_PATH, 0, NULL, 0)) {
        err = ZIP_EMEMNOALLOC;
        goto out;
      }
      symlink_to[info.m_uncomp_size] = '\0';
      if (symlink(symlink_to, path) != 0) {
        err = ZIP_ESYMLINK;
        goto out;
      }
#endif
    } else {
      if (!mz_zip_reader_is_file_a_directory(zip_archive, i)) {
        if (!mz_zip_reader_extract_to_file(zip_archive, i, path, 0)) {
          // Cannot extract zip archive to file
          err = ZIP_ENOFILE;
          goto out;
        }
      }

#if defined(_MSC_VER)
      (void)xattr; // unused
#else
      xattr = (info.m_external_attr >> 16) & 0xFFFF;
      if (xattr > 0) {
        if (chmod(path, (mode_t)xattr) < 0) {
          err = ZIP_ENOPERM;
          goto out;
        }
      }
#endif
    }

    if (on_extract) {
      if (on_extract(path, arg) < 0) {
        goto out;
      }
    }
  }

out:
  // Close the archive, freeing any resources it was using
  if (!mz_zip_reader_end(zip_archive)) {
    // Cannot end zip reader
    err = ZIP_ECLSZIP;
  }
  return err;
}

static inline void zip_archive_finalize(mz_zip_archive *pzip) {
  mz_zip_writer_finalize_archive(pzip);
  zip_archive_truncate(pzip);
}

static int zip_entry_mark(struct zip_t *zip,
                          struct zip_entry_mark_t *entry_mark, int n,
                          char *const entries[], const size_t len) {
  int err = 0;
  if (!zip || !entry_mark || !entries) {
    return ZIP_ENOINIT;
  }

  mz_zip_archive_file_stat file_stat;
  mz_uint64 d_pos = (mz_uint64) ~0;
  for (int i = 0; i < n; ++i) {
    err = zip_entry_openbyindex(zip, i);
    if (err) {
      return err;
    }

    mz_bool name_matches = MZ_FALSE;
    for (int j = 0; j < (const int)len; ++j) {
      if (zip_name_match(zip->entry.name, entries[j])) {
        name_matches = MZ_TRUE;
        break;
      }
    }
    if (name_matches) {
      entry_mark[i].type = MZ_DELETE;
    } else {
      entry_mark[i].type = MZ_KEEP;
    }

    if (!mz_zip_reader_file_stat(&zip->archive, i, &file_stat)) {
      return ZIP_ENOENT;
    }

    zip_entry_close(zip);

    entry_mark[i].m_local_header_ofs = file_stat.m_local_header_ofs;
    entry_mark[i].file_index = -1;
    entry_mark[i].lf_length = 0;
    if ((entry_mark[i].type) == MZ_DELETE &&
        (d_pos > entry_mark[i].m_local_header_ofs)) {
      d_pos = entry_mark[i].m_local_header_ofs;
    }
  }
  for (int i = 0; i < n; ++i) {
    if ((entry_mark[i].m_local_header_ofs > d_pos) &&
        (entry_mark[i].type != MZ_DELETE)) {
      entry_mark[i].type = MZ_MOVE;
    }
  }
  return err;
}

static int zip_index_next(mz_uint64 *local_header_ofs_array, int cur_index) {
  int new_index = 0;
  for (int i = cur_index - 1; i >= 0; --i) {
    if (local_header_ofs_array[cur_index] > local_header_ofs_array[i]) {
      new_index = i + 1;
      return new_index;
    }
  }
  return new_index;
}

static int zip_sort(mz_uint64 *local_header_ofs_array, int cur_index) {
  int nxt_index = zip_index_next(local_header_ofs_array, cur_index);

  if (nxt_index != cur_index) {
    mz_uint64 temp = local_header_ofs_array[cur_index];
    for (int i = cur_index; i > nxt_index; i--) {
      local_header_ofs_array[i] = local_header_ofs_array[i - 1];
    }
    local_header_ofs_array[nxt_index] = temp;
  }
  return nxt_index;
}

static int zip_index_update(struct zip_entry_mark_t *entry_mark, int last_index,
                            int nxt_index) {
  for (int j = 0; j < last_index; j++) {
    if (entry_mark[j].file_index >= nxt_index) {
      entry_mark[j].file_index += 1;
    }
  }
  entry_mark[nxt_index].file_index = last_index;
  return 0;
}

static int zip_entry_finalize(struct zip_t *zip,
                              struct zip_entry_mark_t *entry_mark,
                              const int n) {

  mz_uint64 *local_header_ofs_array = (mz_uint64 *)calloc(n, sizeof(mz_uint64));
  if (!local_header_ofs_array) {
    return ZIP_EOOMEM;
  }

  for (int i = 0; i < n; ++i) {
    local_header_ofs_array[i] = entry_mark[i].m_local_header_ofs;
    int index = zip_sort(local_header_ofs_array, i);

    if (index != i) {
      zip_index_update(entry_mark, i, index);
    }
    entry_mark[i].file_index = index;
  }

  mz_uint64 *length = (mz_uint64 *)calloc(n, sizeof(mz_uint64));
  if (!length) {
    CLEANUP(local_header_ofs_array);
    return ZIP_EOOMEM;
  }
  for (int i = 0; i < n - 1; i++) {
    length[i] = local_header_ofs_array[i + 1] - local_header_ofs_array[i];
  }
  length[n - 1] = zip->archive.m_archive_size - local_header_ofs_array[n - 1];

  for (int i = 0; i < n; i++) {
    entry_mark[i].lf_length = length[entry_mark[i].file_index];
  }

  CLEANUP(length);
  CLEANUP(local_header_ofs_array);
  return 0;
}

static int zip_entry_set(struct zip_t *zip, struct zip_entry_mark_t *entry_mark,
                         int n, char *const entries[], const size_t len) {
  int err = 0;

  if ((err = zip_entry_mark(zip, entry_mark, n, entries, len)) < 0) {
    return err;
  }
  if ((err = zip_entry_finalize(zip, entry_mark, n)) < 0) {
    return err;
  }
  return 0;
}

static mz_int64 zip_file_move(MZ_FILE *m_pFile, const mz_uint64 to,
                              const mz_uint64 from, const mz_uint64 length,
                              mz_uint8 *move_buf,
                              const mz_int64 capacity_size) {
  if ((mz_int64)length > capacity_size) {
    return ZIP_ECAPSIZE;
  }
  if (MZ_FSEEK64(m_pFile, from, SEEK_SET)) {
    MZ_FCLOSE(m_pFile);
    return ZIP_EFSEEK;
  }

  if (fread(move_buf, 1, length, m_pFile) != length) {
    MZ_FCLOSE(m_pFile);
    return ZIP_EFREAD;
  }
  if (MZ_FSEEK64(m_pFile, to, SEEK_SET)) {
    MZ_FCLOSE(m_pFile);
    return ZIP_EFSEEK;
  }
  if (fwrite(move_buf, 1, length, m_pFile) != length) {
    MZ_FCLOSE(m_pFile);
    return ZIP_EFWRITE;
  }
  return (mz_int64)length;
}

static mz_int64 zip_files_move(MZ_FILE *m_pFile, mz_uint64 writen_num,
                               mz_uint64 read_num, mz_uint64 length) {
  int n = 0;
  const mz_int64 page_size = 1 << 12; // 4K
  mz_uint8 *move_buf = (mz_uint8 *)calloc(1, page_size);
  if (move_buf == NULL) {
    return ZIP_EOOMEM;
  }

  mz_int64 moved_length = 0;
  mz_int64 move_count = 0;
  while ((mz_int64)length > 0) {
    move_count = ((mz_int64)length >= page_size) ? page_size : (mz_int64)length;
    n = (int) zip_file_move(m_pFile, writen_num, read_num, move_count, move_buf,
                      page_size);
    if (n < 0) {
      moved_length = n;
      goto cleanup;
    }

    if (n != move_count) {
      goto cleanup;
    }

    writen_num += move_count;
    read_num += move_count;
    length -= move_count;
    moved_length += move_count;
  }

cleanup:
  CLEANUP(move_buf);
  return moved_length;
}

static int zip_central_dir_move(mz_zip_internal_state *pState, int begin,
                                int end, int entry_num) {
  if (begin == entry_num) {
    return 0;
  }

  mz_uint64 l_size = 0;
  mz_uint64 r_size = 0;
  mz_uint64 d_size = 0;
  mz_uint8 *next = NULL;
  mz_uint8 *deleted = &MZ_ZIP_ARRAY_ELEMENT(
      &pState->m_central_dir, mz_uint8,
      MZ_ZIP_ARRAY_ELEMENT(&pState->m_central_dir_offsets, mz_uint32, begin));
  l_size = (mz_uint32)(deleted - (mz_uint8 *)(pState->m_central_dir.m_p));
  if (end == entry_num) {
    r_size = 0;
  } else {
    next = &MZ_ZIP_ARRAY_ELEMENT(
        &pState->m_central_dir, mz_uint8,
        MZ_ZIP_ARRAY_ELEMENT(&pState->m_central_dir_offsets, mz_uint32, end));
    r_size = pState->m_central_dir.m_size -
             (mz_uint32)(next - (mz_uint8 *)(pState->m_central_dir.m_p));
    d_size = next - deleted;
  }

  if (l_size == 0) {
    memmove(pState->m_central_dir.m_p, next, r_size);
    pState->m_central_dir.m_p = MZ_REALLOC(pState->m_central_dir.m_p, r_size);
    for (int i = end; i < entry_num; i++) {
      MZ_ZIP_ARRAY_ELEMENT(&pState->m_central_dir_offsets, mz_uint64, i) -=
          d_size;
    }
  }

  if (l_size * r_size != 0) {
    memmove(deleted, next, r_size);
    for (int i = end; i < entry_num; i++) {
      MZ_ZIP_ARRAY_ELEMENT(&pState->m_central_dir_offsets, mz_uint64, i) -=
          d_size;
    }
  }

  pState->m_central_dir.m_size = l_size + r_size;
  return 0;
}

static int zip_central_dir_delete(mz_zip_internal_state *pState,
                                  int *deleted_entry_index_array,
                                  int entry_num) {
  int i = 0;
  int begin = 0;
  int end = 0;
  int d_num = 0;
  while (i < entry_num) {
    while ((!deleted_entry_index_array[i]) && (i < entry_num)) {
      i++;
    }
    begin = i;

    while ((deleted_entry_index_array[i]) && (i < entry_num)) {
      i++;
    }
    end = i;
    zip_central_dir_move(pState, begin, end, entry_num);
  }

  i = 0;
  while (i < entry_num) {
    while ((!deleted_entry_index_array[i]) && (i < entry_num)) {
      i++;
    }
    begin = i;
    if (begin == entry_num) {
      break;
    }
    while ((deleted_entry_index_array[i]) && (i < entry_num)) {
      i++;
    }
    end = i;
    int k = 0;
    for (int j = end; j < entry_num; j++) {
      MZ_ZIP_ARRAY_ELEMENT(&pState->m_central_dir_offsets, mz_uint32,
                           begin + k) =
          (mz_uint32)MZ_ZIP_ARRAY_ELEMENT(&pState->m_central_dir_offsets,
                                          mz_uint32, j);
      k++;
    }
    d_num += end - begin;
  }

  pState->m_central_dir_offsets.m_size =
      sizeof(mz_uint32) * (entry_num - d_num);
  return 0;
}

static int zip_entries_delete_mark(struct zip_t *zip,
                                   struct zip_entry_mark_t *entry_mark,
                                   int entry_num) {
  mz_uint64 writen_num = 0;
  mz_uint64 read_num = 0;
  mz_uint64 deleted_length = 0;
  mz_uint64 move_length = 0;
  int i = 0;
  int deleted_entry_num = 0;
  int n = 0;

  mz_bool *deleted_entry_flag_array =
      (mz_bool *)calloc(entry_num, sizeof(mz_bool));
  if (deleted_entry_flag_array == NULL) {
    return ZIP_EOOMEM;
  }

  mz_zip_internal_state *pState = zip->archive.m_pState;
  zip->archive.m_zip_mode = MZ_ZIP_MODE_WRITING;

  if (MZ_FSEEK64(pState->m_pFile, 0, SEEK_SET)) {
    CLEANUP(deleted_entry_flag_array);
    return ZIP_ENOENT;
  }

  while (i < entry_num) {
    while ((entry_mark[i].type == MZ_KEEP) && (i < entry_num)) {
      writen_num += entry_mark[i].lf_length;
      read_num = writen_num;
      i++;
    }

    while ((entry_mark[i].type == MZ_DELETE) && (i < entry_num)) {
      deleted_entry_flag_array[i] = MZ_TRUE;
      read_num += entry_mark[i].lf_length;
      deleted_length += entry_mark[i].lf_length;
      i++;
      deleted_entry_num++;
    }

    while ((entry_mark[i].type == MZ_MOVE) && (i < entry_num)) {
      move_length += entry_mark[i].lf_length;
      mz_uint8 *p = &MZ_ZIP_ARRAY_ELEMENT(
          &pState->m_central_dir, mz_uint8,
          MZ_ZIP_ARRAY_ELEMENT(&pState->m_central_dir_offsets, mz_uint32, i));
      if (!p) {
        CLEANUP(deleted_entry_flag_array);
        return ZIP_ENOENT;
      }
      mz_uint32 offset = MZ_READ_LE32(p + MZ_ZIP_CDH_LOCAL_HEADER_OFS);
      offset -= (mz_uint32)deleted_length;
      MZ_WRITE_LE32(p + MZ_ZIP_CDH_LOCAL_HEADER_OFS, offset);
      i++;
    }

    n = (int) zip_files_move(pState->m_pFile, writen_num, read_num, move_length);
    if (n != (mz_int64)move_length) {
      CLEANUP(deleted_entry_flag_array);
      return n;
    }
    writen_num += move_length;
    read_num += move_length;
  }

  zip->archive.m_archive_size -= deleted_length;
  zip->archive.m_total_files = entry_num - deleted_entry_num;

  zip_central_dir_delete(pState, deleted_entry_flag_array, entry_num);
  CLEANUP(deleted_entry_flag_array);

  return deleted_entry_num;
}

struct zip_t *zip_open(const char *zipname, int level, char mode) {
  struct zip_t *zip = NULL;

  if (!zipname || strlen(zipname) < 1) {
    // zip_t archive name is empty or NULL
    goto cleanup;
  }

  if (level < 0)
    level = MZ_DEFAULT_LEVEL;
  if ((level & 0xF) > MZ_UBER_COMPRESSION) {
    // Wrong compression level
    goto cleanup;
  }

  zip = (struct zip_t *)calloc((size_t)1, sizeof(struct zip_t));
  if (!zip)
    goto cleanup;

  zip->level = (mz_uint)level;
  switch (mode) {
  case 'w':
    // Create a new archive.
    if (!mz_zip_writer_init_file(&(zip->archive), zipname, 0)) {
      // Cannot initialize zip_archive writer
      goto cleanup;
    }
    break;

  case 'r':
  case 'a':
  case 'd':
    if (!mz_zip_reader_init_file(
            &(zip->archive), zipname,
            zip->level | MZ_ZIP_FLAG_DO_NOT_SORT_CENTRAL_DIRECTORY)) {
      // An archive file does not exist or cannot initialize
      // zip_archive reader
      goto cleanup;
    }
    if ((mode == 'a' || mode == 'd') &&
        !mz_zip_writer_init_from_reader(&(zip->archive), zipname)) {
      mz_zip_reader_end(&(zip->archive));
      goto cleanup;
    }
    break;

  default:
    goto cleanup;
  }

  return zip;

cleanup:
  CLEANUP(zip);
  return NULL;
}

void zip_close(struct zip_t *zip) {
  if (zip) {
    // Always finalize, even if adding failed for some reason, so we have a
    // valid central directory.
    mz_zip_writer_finalize_archive(&(zip->archive));
    zip_archive_truncate(&(zip->archive));
    mz_zip_writer_end(&(zip->archive));
    mz_zip_reader_end(&(zip->archive));

    CLEANUP(zip);
  }
}

int zip_is64(struct zip_t *zip) {
  if (!zip || !zip->archive.m_pState) {
    // zip_t handler or zip state is not initialized
    return ZIP_ENOINIT;
  }

  return (int)zip->archive.m_pState->m_zip64;
}

int zip_entry_open(struct zip_t *zip, const char *entryname) {
  size_t entrylen = 0;
  mz_zip_archive *pzip = NULL;
  mz_uint num_alignment_padding_bytes, level;
  mz_zip_archive_file_stat stats;
  int err = 0;

  if (!zip) {
    return ZIP_ENOINIT;
  }

  if (!entryname) {
    return ZIP_EINVENTNAME;
  }

  entrylen = strlen(entryname);
  if (entrylen == 0) {
    return ZIP_EINVENTNAME;
  }

  /*
    .ZIP File Format Specification Version: 6.3.3

    4.4.17.1 The name of the file, with optional relative path.
    The path stored MUST not contain a drive or
    device letter, or a leading slash.  All slashes
    MUST be forward slashes '/' as opposed to
    backwards slashes '\' for compatibility with Amiga
    and UNIX file systems etc.  If input came from standard
    input, there is no file name field.
  */
  if (zip->entry.name) {
    CLEANUP(zip->entry.name);
  }
  zip->entry.name = zip_strrpl(entryname, entrylen, '\\', '/');
  if (!zip->entry.name) {
    // Cannot parse zip entry name
    return ZIP_EINVENTNAME;
  }

  pzip = &(zip->archive);
  if (pzip->m_zip_mode == MZ_ZIP_MODE_READING) {
    zip->entry.index =
        mz_zip_reader_locate_file(pzip, zip->entry.name, NULL, 0);
    if (zip->entry.index < 0) {
      err = ZIP_ENOENT;
      goto cleanup;
    }

    if (!mz_zip_reader_file_stat(pzip, (mz_uint)zip->entry.index, &stats)) {
      err = ZIP_ENOENT;
      goto cleanup;
    }

    zip->entry.comp_size = stats.m_comp_size;
    zip->entry.uncomp_size = stats.m_uncomp_size;
    zip->entry.uncomp_crc32 = stats.m_crc32;
    zip->entry.offset = stats.m_central_dir_ofs;
    zip->entry.header_offset = stats.m_local_header_ofs;
    zip->entry.method = stats.m_method;
    zip->entry.external_attr = stats.m_external_attr;
#ifndef MINIZ_NO_TIME
    zip->entry.m_time = stats.m_time;
#endif

    return 0;
  }

  zip->entry.index = (int)zip->archive.m_total_files;
  zip->entry.comp_size = 0;
  zip->entry.uncomp_size = 0;
  zip->entry.uncomp_crc32 = MZ_CRC32_INIT;
  zip->entry.offset = zip->archive.m_archive_size;
  zip->entry.header_offset = zip->archive.m_archive_size;
  memset(zip->entry.header, 0, MZ_ZIP_LOCAL_DIR_HEADER_SIZE * sizeof(mz_uint8));
  zip->entry.method = 0;

  // UNIX or APPLE
#if MZ_PLATFORM == 3 || MZ_PLATFORM == 19
  // regular file with rw-r--r-- persmissions
  zip->entry.external_attr = (mz_uint32)(0100644) << 16;
#else
  zip->entry.external_attr = 0;
#endif

  num_alignment_padding_bytes =
      mz_zip_writer_compute_padding_needed_for_file_alignment(pzip);

  if (!pzip->m_pState || (pzip->m_zip_mode != MZ_ZIP_MODE_WRITING)) {
    // Invalid zip mode
    err = ZIP_EINVMODE;
    goto cleanup;
  }
  if (zip->level & MZ_ZIP_FLAG_COMPRESSED_DATA) {
    // Invalid zip compression level
    err = ZIP_EINVLVL;
    goto cleanup;
  }
  // no zip64 support yet
  if ((pzip->m_total_files == 0xFFFF) ||
      ((pzip->m_archive_size + num_alignment_padding_bytes +
        MZ_ZIP_LOCAL_DIR_HEADER_SIZE + MZ_ZIP_CENTRAL_DIR_HEADER_SIZE +
        entrylen) > 0xFFFFFFFF)) {
    // No zip64 support yet
    err = ZIP_ENOSUP64;
    goto cleanup;
  }
  if (!mz_zip_writer_write_zeros(pzip, zip->entry.offset,
                                 num_alignment_padding_bytes +
                                     sizeof(zip->entry.header))) {
    // Cannot memset zip entry header
    err = ZIP_EMEMSET;
    goto cleanup;
  }

  zip->entry.header_offset += num_alignment_padding_bytes;
  if (pzip->m_file_offset_alignment) {
    MZ_ASSERT(
        (zip->entry.header_offset & (pzip->m_file_offset_alignment - 1)) == 0);
  }
  zip->entry.offset += num_alignment_padding_bytes + sizeof(zip->entry.header);

  if (pzip->m_pWrite(pzip->m_pIO_opaque, zip->entry.offset, zip->entry.name,
                     entrylen) != entrylen) {
    // Cannot write data to zip entry
    err = ZIP_EWRTENT;
    goto cleanup;
  }

  zip->entry.offset += entrylen;
  level = zip->level & 0xF;
  if (level) {
    zip->entry.state.m_pZip = pzip;
    zip->entry.state.m_cur_archive_file_ofs = zip->entry.offset;
    zip->entry.state.m_comp_size = 0;

    if (tdefl_init(&(zip->entry.comp), mz_zip_writer_add_put_buf_callback,
                   &(zip->entry.state),
                   (int)tdefl_create_comp_flags_from_zip_params(
                       (int)level, -15, MZ_DEFAULT_STRATEGY)) !=
        TDEFL_STATUS_OKAY) {
      // Cannot initialize the zip compressor
      err = ZIP_ETDEFLINIT;
      goto cleanup;
    }
  }

  zip->entry.m_time = time(NULL);

  return 0;

cleanup:
  CLEANUP(zip->entry.name);
  return err;
}

int zip_entry_openbyindex(struct zip_t *zip, int index) {
  mz_zip_archive *pZip = NULL;
  mz_zip_archive_file_stat stats;
  mz_uint namelen;
  const mz_uint8 *pHeader;
  const char *pFilename;

  if (!zip) {
    // zip_t handler is not initialized
    return ZIP_ENOINIT;
  }

  pZip = &(zip->archive);
  if (pZip->m_zip_mode != MZ_ZIP_MODE_READING) {
    // open by index requires readonly mode
    return ZIP_EINVMODE;
  }

  if (index < 0 || (mz_uint)index >= pZip->m_total_files) {
    // index out of range
    return ZIP_EINVIDX;
  }
  if (!(pHeader = &MZ_ZIP_ARRAY_ELEMENT(
            &pZip->m_pState->m_central_dir, mz_uint8,
            MZ_ZIP_ARRAY_ELEMENT(&pZip->m_pState->m_central_dir_offsets,
                                 mz_uint32, index)))) {
    // cannot find header in central directory
    return ZIP_ENOHDR;
  }
  namelen = MZ_READ_LE16(pHeader + MZ_ZIP_CDH_FILENAME_LEN_OFS);
  pFilename = (const char *)pHeader + MZ_ZIP_CENTRAL_DIR_HEADER_SIZE;

  /*
    .ZIP File Format Specification Version: 6.3.3

    4.4.17.1 The name of the file, with optional relative path.
    The path stored MUST not contain a drive or
    device letter, or a leading slash.  All slashes
    MUST be forward slashes '/' as opposed to
    backwards slashes '\' for compatibility with Amiga
    and UNIX file systems etc.  If input came from standard
    input, there is no file name field.
  */
  if (zip->entry.name) {
    CLEANUP(zip->entry.name);
  }
  zip->entry.name = zip_strrpl(pFilename, namelen, '\\', '/');
  if (!zip->entry.name) {
    // local entry name is NULL
    return ZIP_EINVENTNAME;
  }

  if (!mz_zip_reader_file_stat(pZip, (mz_uint)index, &stats)) {
    return ZIP_ENOENT;
  }

  zip->entry.index = index;
  zip->entry.comp_size = stats.m_comp_size;
  zip->entry.uncomp_size = stats.m_uncomp_size;
  zip->entry.uncomp_crc32 = stats.m_crc32;
  zip->entry.offset = stats.m_central_dir_ofs;
  zip->entry.header_offset = stats.m_local_header_ofs;
  zip->entry.method = stats.m_method;
  zip->entry.external_attr = stats.m_external_attr;
#ifndef MINIZ_NO_TIME
  zip->entry.m_time = stats.m_time;
#endif

  return 0;
}

int zip_entry_close(struct zip_t *zip) {
  mz_zip_archive *pzip = NULL;
  mz_uint level;
  tdefl_status done;
  mz_uint16 entrylen;
  mz_uint16 dos_time = 0, dos_date = 0;
  int err = 0;

  if (!zip) {
    // zip_t handler is not initialized
    err = ZIP_ENOINIT;
    goto cleanup;
  }

  pzip = &(zip->archive);
  if (pzip->m_zip_mode == MZ_ZIP_MODE_READING) {
    goto cleanup;
  }

  level = zip->level & 0xF;
  if (level) {
    done = tdefl_compress_buffer(&(zip->entry.comp), "", 0, TDEFL_FINISH);
    if (done != TDEFL_STATUS_DONE && done != TDEFL_STATUS_OKAY) {
      // Cannot flush compressed buffer
      err = ZIP_ETDEFLBUF;
      goto cleanup;
    }
    zip->entry.comp_size = zip->entry.state.m_comp_size;
    zip->entry.offset = zip->entry.state.m_cur_archive_file_ofs;
    zip->entry.method = MZ_DEFLATED;
  }

  entrylen = (mz_uint16)strlen(zip->entry.name);
  if ((zip->entry.comp_size > 0xFFFFFFFF) || (zip->entry.offset > 0xFFFFFFFF)) {
    // No zip64 support, yet
    err = ZIP_ENOSUP64;
    goto cleanup;
  }

#ifndef MINIZ_NO_TIME
  mz_zip_time_t_to_dos_time(zip->entry.m_time, &dos_time, &dos_date);
#endif

  if (!mz_zip_writer_create_local_dir_header(
          pzip, zip->entry.header, entrylen, 0, zip->entry.uncomp_size,
          zip->entry.comp_size, zip->entry.uncomp_crc32, zip->entry.method, 0,
          dos_time, dos_date)) {
    // Cannot create zip entry header
    err = ZIP_ECRTHDR;
    goto cleanup;
  }

  if (pzip->m_pWrite(pzip->m_pIO_opaque, zip->entry.header_offset,
                     zip->entry.header,
                     sizeof(zip->entry.header)) != sizeof(zip->entry.header)) {
    // Cannot write zip entry header
    err = ZIP_EWRTHDR;
    goto cleanup;
  }

  if (!mz_zip_writer_add_to_central_dir(
          pzip, zip->entry.name, entrylen, NULL, 0, "", 0,
          zip->entry.uncomp_size, zip->entry.comp_size, zip->entry.uncomp_crc32,
          zip->entry.method, 0, dos_time, dos_date, zip->entry.header_offset,
          zip->entry.external_attr)) {
    // Cannot write to zip central dir
    err = ZIP_EWRTDIR;
    goto cleanup;
  }

  pzip->m_total_files++;
  pzip->m_archive_size = zip->entry.offset;

cleanup:
  if (zip) {
    zip->entry.m_time = 0;
    CLEANUP(zip->entry.name);
  }
  return err;
}

const char *zip_entry_name(struct zip_t *zip) {
  if (!zip) {
    // zip_t handler is not initialized
    return NULL;
  }

  return zip->entry.name;
}

int zip_entry_index(struct zip_t *zip) {
  if (!zip) {
    // zip_t handler is not initialized
    return ZIP_ENOINIT;
  }

  return zip->entry.index;
}

int zip_entry_isdir(struct zip_t *zip) {
  if (!zip) {
    // zip_t handler is not initialized
    return ZIP_ENOINIT;
  }

  if (zip->entry.index < 0) {
    // zip entry is not opened
    return ZIP_EINVIDX;
  }

  return (int)mz_zip_reader_is_file_a_directory(&zip->archive,
                                                (mz_uint)zip->entry.index);
}

unsigned long long zip_entry_size(struct zip_t *zip) {
  return zip ? zip->entry.uncomp_size : 0;
}

unsigned int zip_entry_crc32(struct zip_t *zip) {
  return zip ? zip->entry.uncomp_crc32 : 0;
}

int zip_entry_write(struct zip_t *zip, const void *buf, size_t bufsize) {
  mz_uint level;
  mz_zip_archive *pzip = NULL;
  tdefl_status status;

  if (!zip) {
    // zip_t handler is not initialized
    return ZIP_ENOINIT;
  }

  pzip = &(zip->archive);
  if (buf && bufsize > 0) {
    zip->entry.uncomp_size += bufsize;
    zip->entry.uncomp_crc32 = (mz_uint32)mz_crc32(
        zip->entry.uncomp_crc32, (const mz_uint8 *)buf, bufsize);

    level = zip->level & 0xF;
    if (!level) {
      if ((pzip->m_pWrite(pzip->m_pIO_opaque, zip->entry.offset, buf,
                          bufsize) != bufsize)) {
        // Cannot write buffer
        return ZIP_EWRTENT;
      }
      zip->entry.offset += bufsize;
      zip->entry.comp_size += bufsize;
    } else {
      status = tdefl_compress_buffer(&(zip->entry.comp), buf, bufsize,
                                     TDEFL_NO_FLUSH);
      if (status != TDEFL_STATUS_DONE && status != TDEFL_STATUS_OKAY) {
        // Cannot compress buffer
        return ZIP_ETDEFLBUF;
      }
    }
  }

  return 0;
}

int zip_entry_fwrite(struct zip_t *zip, const char *filename) {
  int err = 0;
  size_t n = 0;
  FILE *stream = NULL;
  mz_uint8 buf[MZ_ZIP_MAX_IO_BUF_SIZE];
  struct MZ_FILE_STAT_STRUCT file_stat;

  if (!zip) {
    // zip_t handler is not initialized
    return ZIP_ENOINIT;
  }

  memset(buf, 0, MZ_ZIP_MAX_IO_BUF_SIZE);
  memset((void *)&file_stat, 0, sizeof(struct MZ_FILE_STAT_STRUCT));
  if (MZ_FILE_STAT(filename, &file_stat) != 0) {
    // problem getting information - check errno
    return ZIP_ENOENT;
  }

  if ((file_stat.st_mode & 0200) == 0) {
    // MS-DOS read-only attribute
    zip->entry.external_attr |= 0x01;
  }
  zip->entry.external_attr |= (mz_uint32)((file_stat.st_mode & 0xFFFF) << 16);
  zip->entry.m_time = file_stat.st_mtime;

#if defined(_MSC_VER)
  if (fopen_s(&stream, filename, "rb"))
#else
  if (!(stream = fopen(filename, "rb")))
#endif
  {
    // Cannot open filename
    return ZIP_EOPNFILE;
  }

  while ((n = fread(buf, sizeof(mz_uint8), MZ_ZIP_MAX_IO_BUF_SIZE, stream)) >
         0) {
    if (zip_entry_write(zip, buf, n) < 0) {
      err = ZIP_EWRTENT;
      break;
    }
  }
  fclose(stream);

  return err;
}

ssize_t zip_entry_read(struct zip_t *zip, void **buf, size_t *bufsize) {
  mz_zip_archive *pzip = NULL;
  mz_uint idx;
  size_t size = 0;

  if (!zip) {
    // zip_t handler is not initialized
    return ZIP_ENOINIT;
  }

  pzip = &(zip->archive);
  if (pzip->m_zip_mode != MZ_ZIP_MODE_READING || zip->entry.index < 0) {
    // the entry is not found or we do not have read access
    return ZIP_ENOENT;
  }

  idx = (mz_uint)zip->entry.index;
  if (mz_zip_reader_is_file_a_directory(pzip, idx)) {
    // the entry is a directory
    return ZIP_EINVENTTYPE;
  }

  *buf = mz_zip_reader_extract_to_heap(pzip, idx, &size, 0);
  if (*buf && bufsize) {
    *bufsize = size;
  }
  return size;
}

ssize_t zip_entry_noallocread(struct zip_t *zip, void *buf, size_t bufsize) {
  mz_zip_archive *pzip = NULL;

  if (!zip) {
    // zip_t handler is not initialized
    return ZIP_ENOINIT;
  }

  pzip = &(zip->archive);
  if (pzip->m_zip_mode != MZ_ZIP_MODE_READING || zip->entry.index < 0) {
    // the entry is not found or we do not have read access
    return ZIP_ENOENT;
  }

  if (!mz_zip_reader_extract_to_mem_no_alloc(pzip, (mz_uint)zip->entry.index,
                                             buf, bufsize, 0, NULL, 0)) {
    return ZIP_EMEMNOALLOC;
  }

  return (ssize_t)zip->entry.uncomp_size;
}

int zip_entry_fread(struct zip_t *zip, const char *filename) {
  mz_zip_archive *pzip = NULL;
  mz_uint idx;
  mz_uint32 xattr = 0;
  mz_zip_archive_file_stat info;

  if (!zip) {
    // zip_t handler is not initialized
    return ZIP_ENOINIT;
  }

  memset((void *)&info, 0, sizeof(mz_zip_archive_file_stat));
  pzip = &(zip->archive);
  if (pzip->m_zip_mode != MZ_ZIP_MODE_READING || zip->entry.index < 0) {
    // the entry is not found or we do not have read access
    return ZIP_ENOENT;
  }

  idx = (mz_uint)zip->entry.index;
  if (mz_zip_reader_is_file_a_directory(pzip, idx)) {
    // the entry is a directory
    return ZIP_EINVENTTYPE;
  }

  if (!mz_zip_reader_extract_to_file(pzip, idx, filename, 0)) {
    return ZIP_ENOFILE;
  }

#if defined(_MSC_VER)
  (void)xattr; // unused
#else
  if (!mz_zip_reader_file_stat(pzip, idx, &info)) {
    // Cannot get information about zip archive;
    return ZIP_ENOFILE;
  }

  xattr = (info.m_external_attr >> 16) & 0xFFFF;
  if (xattr > 0) {
    if (chmod(filename, (mode_t)xattr) < 0) {
      return ZIP_ENOPERM;
    }
  }
#endif

  return 0;
}

int zip_entry_extract(struct zip_t *zip,
                      size_t (*on_extract)(void *arg, unsigned long long offset,
                                           const void *buf, size_t bufsize),
                      void *arg) {
  mz_zip_archive *pzip = NULL;
  mz_uint idx;

  if (!zip) {
    // zip_t handler is not initialized
    return ZIP_ENOINIT;
  }

  pzip = &(zip->archive);
  if (pzip->m_zip_mode != MZ_ZIP_MODE_READING || zip->entry.index < 0) {
    // the entry is not found or we do not have read access
    return ZIP_ENOENT;
  }

  idx = (mz_uint)zip->entry.index;
  return (mz_zip_reader_extract_to_callback(pzip, idx, on_extract, arg, 0))
             ? 0
             : ZIP_EINVIDX;
}

int zip_entries_total(struct zip_t *zip) {
  if (!zip) {
    // zip_t handler is not initialized
    return ZIP_ENOINIT;
  }

  return (int)zip->archive.m_total_files;
}

int zip_entries_delete(struct zip_t *zip, char *const entries[],
                       const size_t len) {
  int n = 0;
  int err = 0;
  struct zip_entry_mark_t *entry_mark = NULL;

  if (zip == NULL || (entries == NULL && len != 0)) {
    return ZIP_ENOINIT;
  }

  if (entries == NULL && len == 0) {
    return 0;
  }

  n = zip_entries_total(zip);

  entry_mark =
      (struct zip_entry_mark_t *)calloc(n, sizeof(struct zip_entry_mark_t));
  if (!entry_mark) {
    return ZIP_EOOMEM;
  }

  zip->archive.m_zip_mode = MZ_ZIP_MODE_READING;

  err = zip_entry_set(zip, entry_mark, n, entries, len);
  if (err < 0) {
    CLEANUP(entry_mark);
    return err;
  }

  err = zip_entries_delete_mark(zip, entry_mark, n);
  CLEANUP(entry_mark);
  return err;
}

int zip_stream_extract(const char *stream, size_t size, const char *dir,
                       int (*on_extract)(const char *filename, void *arg),
                       void *arg) {
  mz_zip_archive zip_archive;
  if (!stream || !dir) {
    // Cannot parse zip archive stream
    return ZIP_ENOINIT;
  }
  if (!memset(&zip_archive, 0, sizeof(mz_zip_archive))) {
    // Cannot memset zip archive
    return ZIP_EMEMSET;
  }
  if (!mz_zip_reader_init_mem(&zip_archive, stream, size, 0)) {
    // Cannot initialize zip_archive reader
    return ZIP_ENOINIT;
  }

  return zip_archive_extract(&zip_archive, dir, on_extract, arg);
}

struct zip_t *zip_stream_open(const char *stream, size_t size, int level,
                              char mode) {
  struct zip_t *zip = (struct zip_t *)calloc((size_t)1, sizeof(struct zip_t));
  if (!zip) {
    return NULL;
  }

  if (level < 0) {
    level = MZ_DEFAULT_LEVEL;
  }
  if ((level & 0xF) > MZ_UBER_COMPRESSION) {
    // Wrong compression level
    goto cleanup;
  }
  zip->level = (mz_uint)level;

  if ((stream != NULL) && (size > 0) && (mode == 'r')) {
    if (!mz_zip_reader_init_mem(&(zip->archive), stream, size, 0)) {
      goto cleanup;
    }
  } else if ((stream == NULL) && (size == 0) && (mode == 'w')) {
    // Create a new archive.
    if (!mz_zip_writer_init_heap(&(zip->archive), 0, 1024)) {
      // Cannot initialize zip_archive writer
      goto cleanup;
    }
  } else {
    goto cleanup;
  }
  return zip;

cleanup:
  CLEANUP(zip);
  return NULL;
}

ssize_t zip_stream_copy(struct zip_t *zip, void **buf, ssize_t *bufsize) {
  if (!zip) {
    return ZIP_ENOINIT;
  }

  zip_archive_finalize(&(zip->archive));

  if (bufsize != NULL) {
    *bufsize = zip->archive.m_archive_size;
  }
  *buf = calloc(sizeof(unsigned char), zip->archive.m_archive_size);
  memcpy(*buf, zip->archive.m_pState->m_pMem, zip->archive.m_archive_size);

  return zip->archive.m_archive_size;
}

void zip_stream_close(struct zip_t *zip) {
  if (zip) {
    mz_zip_writer_end(&(zip->archive));
    mz_zip_reader_end(&(zip->archive));
    CLEANUP(zip);
  }
}

int zip_create(const char *zipname, const char *filenames[], size_t len) {
  int err = 0;
  size_t i;
  mz_zip_archive zip_archive;
  struct MZ_FILE_STAT_STRUCT file_stat;
  mz_uint32 ext_attributes = 0;

  if (!zipname || strlen(zipname) < 1) {
    // zip_t archive name is empty or NULL
    return ZIP_EINVZIPNAME;
  }

  // Create a new archive.
  if (!memset(&(zip_archive), 0, sizeof(zip_archive))) {
    // Cannot memset zip archive
    return ZIP_EMEMSET;
  }

  if (!mz_zip_writer_init_file(&zip_archive, zipname, 0)) {
    // Cannot initialize zip_archive writer
    return ZIP_ENOINIT;
  }

  if (!memset((void *)&file_stat, 0, sizeof(struct MZ_FILE_STAT_STRUCT))) {
    return ZIP_EMEMSET;
  }

  for (i = 0; i < len; ++i) {
    const char *name = filenames[i];
    if (!name) {
      err = ZIP_EINVENTNAME;
      break;
    }

    if (MZ_FILE_STAT(name, &file_stat) != 0) {
      // problem getting information - check errno
      err = ZIP_ENOFILE;
      break;
    }

    if ((file_stat.st_mode & 0200) == 0) {
      // MS-DOS read-only attribute
      ext_attributes |= 0x01;
    }
    ext_attributes |= (mz_uint32)((file_stat.st_mode & 0xFFFF) << 16);

<<<<<<< HEAD
    if (!mz_zip_writer_add_file_(&zip_archive, base_name(name), name, "", 0,
=======
    if (!mz_zip_writer_add_file(&zip_archive, zip_basename(name), name, "", 0,
>>>>>>> d855ec24
                                ZIP_DEFAULT_COMPRESSION_LEVEL,
                                ext_attributes)) {
      // Cannot add file to zip_archive
      err = ZIP_ENOFILE;
      break;
    }
  }

  mz_zip_writer_finalize_archive(&zip_archive);
  mz_zip_writer_end(&zip_archive);
  return err;
}

int zip_extract(const char *zipname, const char *dir,
                int (*on_extract)(const char *filename, void *arg), void *arg) {
  mz_zip_archive zip_archive;

  if (!zipname || !dir) {
    // Cannot parse zip archive name
    return ZIP_EINVZIPNAME;
  }

  if (!memset(&zip_archive, 0, sizeof(mz_zip_archive))) {
    // Cannot memset zip archive
    return ZIP_EMEMSET;
  }

  // Now try to open the archive.
  if (!mz_zip_reader_init_file(&zip_archive, zipname, 0)) {
    // Cannot initialize zip_archive reader
    return ZIP_ENOINIT;
  }

  return zip_archive_extract(&zip_archive, dir, on_extract, arg);
}<|MERGE_RESOLUTION|>--- conflicted
+++ resolved
@@ -1583,11 +1583,7 @@
     }
     ext_attributes |= (mz_uint32)((file_stat.st_mode & 0xFFFF) << 16);
 
-<<<<<<< HEAD
-    if (!mz_zip_writer_add_file_(&zip_archive, base_name(name), name, "", 0,
-=======
     if (!mz_zip_writer_add_file(&zip_archive, zip_basename(name), name, "", 0,
->>>>>>> d855ec24
                                 ZIP_DEFAULT_COMPRESSION_LEVEL,
                                 ext_attributes)) {
       // Cannot add file to zip_archive
