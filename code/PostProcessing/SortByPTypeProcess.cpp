/*
---------------------------------------------------------------------------
Open Asset Import Library (assimp)
---------------------------------------------------------------------------

Copyright (c) 2006-2020, assimp team



All rights reserved.

Redistribution and use of this software in source and binary forms,
with or without modification, are permitted provided that the following
conditions are met:

* Redistributions of source code must retain the above
  copyright notice, this list of conditions and the
  following disclaimer.

* Redistributions in binary form must reproduce the above
  copyright notice, this list of conditions and the
  following disclaimer in the documentation and/or other
  materials provided with the distribution.

* Neither the name of the assimp team, nor the names of its
  contributors may be used to endorse or promote products
  derived from this software without specific prior
  written permission of the assimp team.

THIS SOFTWARE IS PROVIDED BY THE COPYRIGHT HOLDERS AND CONTRIBUTORS
"AS IS" AND ANY EXPRESS OR IMPLIED WARRANTIES, INCLUDING, BUT NOT
LIMITED TO, THE IMPLIED WARRANTIES OF MERCHANTABILITY AND FITNESS FOR
A PARTICULAR PURPOSE ARE DISCLAIMED. IN NO EVENT SHALL THE COPYRIGHT
OWNER OR CONTRIBUTORS BE LIABLE FOR ANY DIRECT, INDIRECT, INCIDENTAL,
SPECIAL, EXEMPLARY, OR CONSEQUENTIAL DAMAGES (INCLUDING, BUT NOT
LIMITED TO, PROCUREMENT OF SUBSTITUTE GOODS OR SERVICES; LOSS OF USE,
DATA, OR PROFITS; OR BUSINESS INTERRUPTION) HOWEVER CAUSED AND ON ANY
THEORY OF LIABILITY, WHETHER IN CONTRACT, STRICT LIABILITY, OR TORT
(INCLUDING NEGLIGENCE OR OTHERWISE) ARISING IN ANY WAY OUT OF THE USE
OF THIS SOFTWARE, EVEN IF ADVISED OF THE POSSIBILITY OF SUCH DAMAGE.
---------------------------------------------------------------------------
*/

/** @file Implementation of the DeterminePTypeHelperProcess and
 *  SortByPTypeProcess post-process steps.
*/

// internal headers
#include "SortByPTypeProcess.h"
#include "ProcessHelper.h"
#include <assimp/Exceptional.h>

using namespace Assimp;

// ------------------------------------------------------------------------------------------------
// Constructor to be privately used by Importer
SortByPTypeProcess::SortByPTypeProcess() :
        mConfigRemoveMeshes(0) {
    // empty
}

// ------------------------------------------------------------------------------------------------
// Destructor, private as well
SortByPTypeProcess::~SortByPTypeProcess() {
    // nothing to do here
}

// ------------------------------------------------------------------------------------------------
// Returns whether the processing step is present in the given flag field.
bool SortByPTypeProcess::IsActive(unsigned int pFlags) const {
    return (pFlags & aiProcess_SortByPType) != 0;
}

// ------------------------------------------------------------------------------------------------
void SortByPTypeProcess::SetupProperties(const Importer *pImp) {
    mConfigRemoveMeshes = pImp->GetPropertyInteger(AI_CONFIG_PP_SBP_REMOVE, 0);
}

// ------------------------------------------------------------------------------------------------
// Update changed meshes in all nodes
void UpdateNodes(const std::vector<unsigned int> &replaceMeshIndex, aiNode *node) {
    if (node->mNumMeshes) {
        unsigned int newSize = 0;
        for (unsigned int m = 0; m < node->mNumMeshes; ++m) {
            unsigned int add = node->mMeshes[m] << 2;
            for (unsigned int i = 0; i < 4; ++i) {
                if (UINT_MAX != replaceMeshIndex[add + i]) ++newSize;
            }
        }
        if (!newSize) {
            delete[] node->mMeshes;
            node->mNumMeshes = 0;
            node->mMeshes = nullptr;
        } else {
            // Try to reuse the old array if possible
            unsigned int *newMeshes = (newSize > node->mNumMeshes ? new unsigned int[newSize] : node->mMeshes);

            for (unsigned int m = 0; m < node->mNumMeshes; ++m) {
                unsigned int add = node->mMeshes[m] << 2;
                for (unsigned int i = 0; i < 4; ++i) {
                    if (UINT_MAX != replaceMeshIndex[add + i])
                        *newMeshes++ = replaceMeshIndex[add + i];
                }
            }
            if (newSize > node->mNumMeshes)
                delete[] node->mMeshes;

            node->mMeshes = newMeshes - (node->mNumMeshes = newSize);
        }
    }

    // call all subnodes recursively
    for (unsigned int m = 0; m < node->mNumChildren; ++m)
        UpdateNodes(replaceMeshIndex, node->mChildren[m]);
}

// ------------------------------------------------------------------------------------------------
// Executes the post processing step on the given imported data.
void SortByPTypeProcess::Execute(aiScene *pScene) {
    if (0 == pScene->mNumMeshes) {
        ASSIMP_LOG_DEBUG("SortByPTypeProcess skipped, there are no meshes");
        return;
    }

    ASSIMP_LOG_DEBUG("SortByPTypeProcess begin");

    unsigned int aiNumMeshesPerPType[4] = { 0, 0, 0, 0 };

    std::vector<aiMesh *> outMeshes;
    outMeshes.reserve(pScene->mNumMeshes << 1u);

    bool bAnyChanges = false;

    std::vector<unsigned int> replaceMeshIndex(pScene->mNumMeshes * 4, UINT_MAX);
    std::vector<unsigned int>::iterator meshIdx = replaceMeshIndex.begin();
    for (unsigned int i = 0; i < pScene->mNumMeshes; ++i) {
        aiMesh *const mesh = pScene->mMeshes[i];
        ai_assert(0 != mesh->mPrimitiveTypes);

        // if there's just one primitive type in the mesh there's nothing to do for us
        unsigned int num = 0;
        if (mesh->mPrimitiveTypes & aiPrimitiveType_POINT) {
            ++aiNumMeshesPerPType[0];
            ++num;
        }
        if (mesh->mPrimitiveTypes & aiPrimitiveType_LINE) {
            ++aiNumMeshesPerPType[1];
            ++num;
        }
        if (mesh->mPrimitiveTypes & aiPrimitiveType_TRIANGLE) {
            ++aiNumMeshesPerPType[2];
            ++num;
        }
        if (mesh->mPrimitiveTypes & aiPrimitiveType_POLYGON) {
            ++aiNumMeshesPerPType[3];
            ++num;
        }

        if (1 == num) {
            if (!(mConfigRemoveMeshes & mesh->mPrimitiveTypes)) {
                *meshIdx = static_cast<unsigned int>(outMeshes.size());
                outMeshes.push_back(mesh);
            } else {
                delete mesh;
                pScene->mMeshes[i] = nullptr;
                bAnyChanges = true;
            }

            meshIdx += 4;
            continue;
        }
        bAnyChanges = true;

        // reuse our current mesh arrays for the submesh
        // with the largest number of primitives
        unsigned int aiNumPerPType[4] = { 0, 0, 0, 0 };
        aiFace *pFirstFace = mesh->mFaces;
        aiFace *const pLastFace = pFirstFace + mesh->mNumFaces;

        unsigned int numPolyVerts = 0;
        for (; pFirstFace != pLastFace; ++pFirstFace) {
            if (pFirstFace->mNumIndices <= 3)
                ++aiNumPerPType[pFirstFace->mNumIndices - 1];
            else {
                ++aiNumPerPType[3];
                numPolyVerts += pFirstFace->mNumIndices;
            }
        }

        VertexWeightTable *avw = ComputeVertexBoneWeightTable(mesh);
        for (unsigned int real = 0; real < 4; ++real, ++meshIdx) {
            if (!aiNumPerPType[real] || mConfigRemoveMeshes & (1u << real)) {
                continue;
            }

            *meshIdx = (unsigned int)outMeshes.size();
            outMeshes.push_back(new aiMesh());
            aiMesh *out = outMeshes.back();

            // the name carries the adjacency information between the meshes
            out->mName = mesh->mName;

            // copy data members
            out->mPrimitiveTypes = 1u << real;
            out->mMaterialIndex = mesh->mMaterialIndex;

            // allocate output storage
            out->mNumFaces = aiNumPerPType[real];
            aiFace *outFaces = out->mFaces = new aiFace[out->mNumFaces];

            out->mNumVertices = (3 == real ? numPolyVerts : out->mNumFaces * (real + 1));

            aiVector3D *vert(nullptr), *nor(nullptr), *tan(nullptr), *bit(nullptr);
            aiVector3D *uv[AI_MAX_NUMBER_OF_TEXTURECOORDS];
            aiColor4D *cols[AI_MAX_NUMBER_OF_COLOR_SETS];

            if (mesh->mVertices) {
                vert = out->mVertices = new aiVector3D[out->mNumVertices];
            }

            if (mesh->mNormals) {
                nor = out->mNormals = new aiVector3D[out->mNumVertices];
            }

            if (mesh->mTangents) {
                tan = out->mTangents = new aiVector3D[out->mNumVertices];
                bit = out->mBitangents = new aiVector3D[out->mNumVertices];
            }

            for (unsigned int j = 0; j < AI_MAX_NUMBER_OF_TEXTURECOORDS; ++j) {
                uv[j] = nullptr;
                if (mesh->mTextureCoords[j]) {
                    uv[j] = out->mTextureCoords[j] = new aiVector3D[out->mNumVertices];
                }

                out->mNumUVComponents[j] = mesh->mNumUVComponents[j];
            }

            for (unsigned int j = 0; j < AI_MAX_NUMBER_OF_COLOR_SETS; ++j) {
                cols[j] = nullptr;
                if (mesh->mColors[j]) {
                    cols[j] = out->mColors[j] = new aiColor4D[out->mNumVertices];
                }
            }

            typedef std::vector<aiVertexWeight> TempBoneInfo;
            std::vector<TempBoneInfo> tempBones(mesh->mNumBones);

            // try to guess how much storage we'll need
            for (unsigned int q = 0; q < mesh->mNumBones; ++q) {
                tempBones[q].reserve(mesh->mBones[q]->mNumWeights / (num - 1));
            }

            unsigned int outIdx = 0;
            for (unsigned int m = 0; m < mesh->mNumFaces; ++m) {
                aiFace &in = mesh->mFaces[m];
                if ((real == 3 && in.mNumIndices <= 3) || (real != 3 && in.mNumIndices != real + 1)) {
                    continue;
                }

                outFaces->mNumIndices = in.mNumIndices;
                outFaces->mIndices = in.mIndices;

                for (unsigned int q = 0; q < in.mNumIndices; ++q) {
                    unsigned int idx = in.mIndices[q];

                    // process all bones of this index
                    if (avw) {
                        VertexWeightTable &tbl = avw[idx];
                        for (VertexWeightTable::const_iterator it = tbl.begin(), end = tbl.end();
<<<<<<< HEAD
                                it != end; ++it) {
                            tempBones[(*it).first].push_back(aiVertexWeight(outIdx, (*it).second));
=======
                             it != end; ++it)
                        {
                            tempBones[ (*it).first ].emplace_back(outIdx, (*it).second );
>>>>>>> 85114117
                        }
                    }

                    if (vert) {
                        *vert++ = mesh->mVertices[idx];
                        //mesh->mVertices[idx].x = get_qnan();
                    }
                    if (nor) *nor++ = mesh->mNormals[idx];
                    if (tan) {
                        *tan++ = mesh->mTangents[idx];
                        *bit++ = mesh->mBitangents[idx];
                    }

                    for (unsigned int pp = 0; pp < AI_MAX_NUMBER_OF_TEXTURECOORDS; ++pp) {
                        if (!uv[pp]) break;
                        *uv[pp]++ = mesh->mTextureCoords[pp][idx];
                    }

                    for (unsigned int pp = 0; pp < AI_MAX_NUMBER_OF_COLOR_SETS; ++pp) {
                        if (!cols[pp]) break;
                        *cols[pp]++ = mesh->mColors[pp][idx];
                    }

                    in.mIndices[q] = outIdx++;
                }

                in.mIndices = nullptr;
                ++outFaces;
            }
            ai_assert(outFaces == out->mFaces + out->mNumFaces);

            // now generate output bones
            for (unsigned int q = 0; q < mesh->mNumBones; ++q) {
                if (!tempBones[q].empty()) {
                    ++out->mNumBones;
                }
            }

            if (out->mNumBones) {
                out->mBones = new aiBone *[out->mNumBones];
                for (unsigned int q = 0, boneIdx = 0; q < mesh->mNumBones; ++q) {
                    TempBoneInfo &in = tempBones[q];
                    if (in.empty()) {
                        continue;
                    }

                    aiBone *srcBone = mesh->mBones[q];
                    aiBone *bone = out->mBones[boneIdx] = new aiBone();

                    bone->mName = srcBone->mName;
                    bone->mOffsetMatrix = srcBone->mOffsetMatrix;

                    bone->mNumWeights = (unsigned int)in.size();
                    bone->mWeights = new aiVertexWeight[bone->mNumWeights];

                    ::memcpy(bone->mWeights, &in[0], bone->mNumWeights * sizeof(aiVertexWeight));

                    ++boneIdx;
                }
            }
        }

        // delete the per-vertex bone weights table
        delete[] avw;

        // delete the input mesh
        delete mesh;

        // avoid invalid pointer
        pScene->mMeshes[i] = nullptr;
    }

    if (outMeshes.empty()) {
        // This should not occur
        throw DeadlyImportError("No meshes remaining");
    }

    // If we added at least one mesh process all nodes in the node
    // graph and update their respective mesh indices.
    if (bAnyChanges) {
        UpdateNodes(replaceMeshIndex, pScene->mRootNode);
    }

    if (outMeshes.size() != pScene->mNumMeshes) {
        delete[] pScene->mMeshes;
        pScene->mNumMeshes = (unsigned int)outMeshes.size();
        pScene->mMeshes = new aiMesh *[pScene->mNumMeshes];
    }
    ::memcpy(pScene->mMeshes, &outMeshes[0], pScene->mNumMeshes * sizeof(void *));

    if (!DefaultLogger::isNullLogger()) {
        char buffer[1024];
        ::ai_snprintf(buffer, 1024, "Points: %u%s, Lines: %u%s, Triangles: %u%s, Polygons: %u%s (Meshes, X = removed)",
                aiNumMeshesPerPType[0], ((mConfigRemoveMeshes & aiPrimitiveType_POINT) ? "X" : ""),
                aiNumMeshesPerPType[1], ((mConfigRemoveMeshes & aiPrimitiveType_LINE) ? "X" : ""),
                aiNumMeshesPerPType[2], ((mConfigRemoveMeshes & aiPrimitiveType_TRIANGLE) ? "X" : ""),
                aiNumMeshesPerPType[3], ((mConfigRemoveMeshes & aiPrimitiveType_POLYGON) ? "X" : ""));
        ASSIMP_LOG_INFO(buffer);
        ASSIMP_LOG_DEBUG("SortByPTypeProcess finished");
    }
}<|MERGE_RESOLUTION|>--- conflicted
+++ resolved
@@ -4,8 +4,6 @@
 ---------------------------------------------------------------------------
 
 Copyright (c) 2006-2020, assimp team
-
-
 
 All rights reserved.
 
@@ -268,14 +266,8 @@
                     if (avw) {
                         VertexWeightTable &tbl = avw[idx];
                         for (VertexWeightTable::const_iterator it = tbl.begin(), end = tbl.end();
-<<<<<<< HEAD
                                 it != end; ++it) {
-                            tempBones[(*it).first].push_back(aiVertexWeight(outIdx, (*it).second));
-=======
-                             it != end; ++it)
-                        {
-                            tempBones[ (*it).first ].emplace_back(outIdx, (*it).second );
->>>>>>> 85114117
+                            tempBones[(*it).first].emplace_back(aiVertexWeight(outIdx, (*it).second));
                         }
                     }
 
