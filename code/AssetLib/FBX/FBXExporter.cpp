--- conflicted
+++ resolved
@@ -1043,12 +1043,10 @@
 }
 
 inline int64_t to_ktime(double ticks, const aiAnimation* anim) {
-<<<<<<< HEAD
     if (FP_ZERO == std::fpclassify(anim->mTicksPerSecond)) {
         return static_cast<int64_t>(ticks * FBX::SECOND);
     }
-    return static_cast<int64_t>((ticks / anim->mTicksPerSecond) * FBX::SECOND);
-=======
+    
     // Defensive: handle zero or near-zero mTicksPerSecond
     double tps = anim->mTicksPerSecond;
     double timeVal;
@@ -1068,7 +1066,7 @@
     if (timeVal < kMin) {
         return INT64_MIN;
     }
-    return static_cast<int64_t>(timeVal * FBX::SECOND);
+    return static_cast<int64_t>((ticks / anim->mTicksPerSecond) * FBX::SECOND);
 }
 
 inline int64_t to_ktime(double time) {
@@ -1083,7 +1081,6 @@
         return INT64_MIN;
     }
     return static_cast<int64_t>(time * FBX::SECOND);
->>>>>>> fb375dd8
 }
 
 void FBXExporter::WriteObjects () {
