/*
Open Asset Import Library (assimp)
----------------------------------------------------------------------

Copyright (c) 2006-2022, assimp team

All rights reserved.

Redistribution and use of this software in source and binary forms,
with or without modification, are permitted provided that the
following conditions are met:

* Redistributions of source code must retain the above
  copyright notice, this list of conditions and the
  following disclaimer.

* Redistributions in binary form must reproduce the above
  copyright notice, this list of conditions and the
  following disclaimer in the documentation and/or other
  materials provided with the distribution.

* Neither the name of the assimp team, nor the names of its
  contributors may be used to endorse or promote products
  derived from this software without specific prior
  written permission of the assimp team.

THIS SOFTWARE IS PROVIDED BY THE COPYRIGHT HOLDERS AND CONTRIBUTORS
"AS IS" AND ANY EXPRESS OR IMPLIED WARRANTIES, INCLUDING, BUT NOT
LIMITED TO, THE IMPLIED WARRANTIES OF MERCHANTABILITY AND FITNESS FOR
A PARTICULAR PURPOSE ARE DISCLAIMED. IN NO EVENT SHALL THE COPYRIGHT
OWNER OR CONTRIBUTORS BE LIABLE FOR ANY DIRECT, INDIRECT, INCIDENTAL,
SPECIAL, EXEMPLARY, OR CONSEQUENTIAL DAMAGES (INCLUDING, BUT NOT
LIMITED TO, PROCUREMENT OF SUBSTITUTE GOODS OR SERVICES; LOSS OF USE,
DATA, OR PROFITS; OR BUSINESS INTERRUPTION) HOWEVER CAUSED AND ON ANY
THEORY OF LIABILITY, WHETHER IN CONTRACT, STRICT LIABILITY, OR TORT
(INCLUDING NEGLIGENCE OR OTHERWISE) ARISING IN ANY WAY OUT OF THE USE
OF THIS SOFTWARE, EVEN IF ADVISED OF THE POSSIBILITY OF SUCH DAMAGE.

----------------------------------------------------------------------
*/

/// @file Definition of the base class for all importer worker classes.

#pragma once
#ifndef INCLUDED_AI_BASEIMPORTER_H
#define INCLUDED_AI_BASEIMPORTER_H

#ifdef __GNUC__
#pragma GCC system_header
#endif

#include "Exceptional.h"

#include <assimp/types.h>
#include <assimp/ProgressHandler.hpp>
#include <set>
#include <vector>
#include <memory>

struct aiScene;
struct aiImporterDesc;

namespace Assimp {

class Importer;
class IOSystem;
class BaseProcess;
class SharedPostProcessInfo;
class IOStream;

// utility to do char4 to uint32 in a portable manner
#define AI_MAKE_MAGIC(string) ((uint32_t)((string[0] << 24) + \
                                          (string[1] << 16) + (string[2] << 8) + string[3]))

// ---------------------------------------------------------------------------
/** FOR IMPORTER PLUGINS ONLY: The BaseImporter defines a common interface
 *  for all importer worker classes.
 *
 * The interface defines two functions: CanRead() is used to check if the
 * importer can handle the format of the given file. If an implementation of
 * this function returns true, the importer then calls ReadFile() which
 * imports the given file. ReadFile is not overridable, it just calls
 * InternReadFile() and catches any ImportErrorException that might occur.
 */
class ASSIMP_API BaseImporter {
    friend class Importer;

public:
    /** Constructor to be privately used by #Importer */
    BaseImporter() AI_NO_EXCEPT;

    /** Destructor, private as well */
    virtual ~BaseImporter();

    // -------------------------------------------------------------------
    /** Returns whether the class can handle the format of the given file.
     *
     * The implementation is expected to perform a full check of the file
     * structure, possibly searching the first bytes of the file for magic
     * identifiers or keywords.
     *
     * @param pFile Path and file name of the file to be examined.
     * @param pIOHandler The IO handler to use for accessing any file.
     * @param checkSig Legacy; do not use.
     * @return true if the class can read this file, false if not or if
     * unsure.
     */
    virtual bool CanRead(
            const std::string &pFile,
            IOSystem *pIOHandler,
            bool checkSig) const = 0;

    // -------------------------------------------------------------------
    /** Imports the given file and returns the imported data.
     * If the import succeeds, ownership of the data is transferred to
     * the caller. If the import fails, nullptr is returned. The function
     * takes care that any partially constructed data is destroyed
     * beforehand.
     *
     * @param pImp #Importer object hosting this loader.
     * @param pFile Path of the file to be imported.
     * @param pIOHandler IO-Handler used to open this and possible other files.
     * @return The imported data or nullptr if failed. If it failed a
     * human-readable error description can be retrieved by calling
     * GetErrorText()
     *
     * @note This function is not intended to be overridden. Implement
     * InternReadFile() to do the import. If an exception is thrown somewhere
     * in InternReadFile(), this function will catch it and transform it into
     *  a suitable response to the caller.
     */
    aiScene *ReadFile(
            Importer *pImp,
            const std::string &pFile,
            IOSystem *pIOHandler);

    // -------------------------------------------------------------------
    /** Returns the error description of the last error that occurred.
     * If the error is due to a std::exception, this will return the message.
     * Exceptions can also be accessed with GetException().
     * @return A description of the last error that occurred. An empty
     * string if there was no error.
     */
    const std::string &GetErrorText() const {
        return m_ErrorText;
    }

    // -------------------------------------------------------------------
    /** Returns the exception of the last exception that occurred.
     * Note: Exceptions are not the only source of error details, so GetErrorText
     * should be consulted too.
     * @return The last exception that occurred.
     */
    const std::exception_ptr& GetException() const {
        return m_Exception;
    }

    // -------------------------------------------------------------------
    /** Called prior to ReadFile().
     * The function is a request to the importer to update its configuration
     * basing on the Importer's configuration property list.
     * @param pImp Importer instance
     */
    virtual void SetupProperties(
            const Importer *pImp);

    // -------------------------------------------------------------------
    /** Called by #Importer::GetImporterInfo to get a description of
     *  some loader features. Importers must provide this information. */
    virtual const aiImporterDesc *GetInfo() const = 0;

    /**
     * Will be called only by scale process when scaling is requested.
     */
    void SetFileScale(double scale) {
        fileScale = scale;
    }

    // -------------------------------------------------------------------
    /** Called by #Importer::GetExtensionList for each loaded importer.
     *  Take the extension list contained in the structure returned by
     *  #GetInfo and insert all file extensions into the given set.
     *  @param extension set to collect file extensions in*/
    void GetExtensionList(std::set<std::string> &extensions);

protected:
    double importerScale = 1.0;
    double fileScale = 1.0;

    // -------------------------------------------------------------------
    /** Imports the given file into the given scene structure. The
     * function is expected to throw an ImportErrorException if there is
     * an error. If it terminates normally, the data in aiScene is
     * expected to be correct. Override this function to implement the
     * actual importing.
     * <br>
     *  The output scene must meet the following requirements:<br>
     * <ul>
     * <li>At least a root node must be there, even if its only purpose
     *     is to reference one mesh.</li>
     * <li>aiMesh::mPrimitiveTypes may be 0. The types of primitives
     *   in the mesh are determined automatically in this case.</li>
     * <li>the vertex data is stored in a pseudo-indexed "verbose" format.
     *   In fact this means that every vertex that is referenced by
     *   a face is unique. Or the other way round: a vertex index may
     *   not occur twice in a single aiMesh.</li>
     * <li>aiAnimation::mDuration may be -1. Assimp determines the length
     *   of the animation automatically in this case as the length of
     *   the longest animation channel.</li>
     * <li>aiMesh::mBitangents may be nullptr if tangents and normals are
     *   given. In this case bitangents are computed as the cross product
     *   between normal and tangent.</li>
     * <li>There needn't be a material. If none is there a default material
     *   is generated. However, it is recommended practice for loaders
     *   to generate a default material for yourself that matches the
     *   default material setting for the file format better than Assimp's
     *   generic default material. Note that default materials *should*
     *   be named AI_DEFAULT_MATERIAL_NAME if they're just color-shaded
     *   or AI_DEFAULT_TEXTURED_MATERIAL_NAME if they define a (dummy)
     *   texture. </li>
     * </ul>
     * If the AI_SCENE_FLAGS_INCOMPLETE-Flag is <b>not</b> set:<ul>
     * <li> at least one mesh must be there</li>
     * <li> there may be no meshes with 0 vertices or faces</li>
     * </ul>
     * This won't be checked (except by the validation step): Assimp will
     * crash if one of the conditions is not met!
     *
     * @param pFile Path of the file to be imported.
     * @param pScene The scene object to hold the imported data.
     * nullptr is not a valid parameter.
     * @param pIOHandler The IO handler to use for any file access.
     * nullptr is not a valid parameter. */
    virtual void InternReadFile(
            const std::string &pFile,
            aiScene *pScene,
            IOSystem *pIOHandler) = 0;

public: // static utilities
    // -------------------------------------------------------------------
    /** A utility for CanRead().
     *
     *  The function searches the header of a file for a specific token
     *  and returns true if this token is found. This works for text
     *  files only. There is a rudimentary handling of UNICODE files.
     *  The comparison is case independent.
     *
     *  @param pIOSystem IO System to work with
     *  @param file File name of the file
     *  @param tokens List of tokens to search for
     *  @param numTokens Size of the token array
     *  @param searchBytes Number of bytes to be searched for the tokens.
     */
    static bool SearchFileHeaderForToken(
            IOSystem *pIOSystem,
            const std::string &file,
<<<<<<< HEAD
            const char * const *tokens,
            unsigned int numTokens,
=======
            const char **tokens,
            std::size_t numTokens,
>>>>>>> b82d9f4b
            unsigned int searchBytes = 200,
            bool tokensSol = false,
            bool noAlphaBeforeTokens = false);

    // -------------------------------------------------------------------
    /** @brief Extract file extension from a string
     *  @param pFile Input file
     *  @return Extension without trailing dot, all lowercase
     */
    static std::string GetExtension(
            const std::string &pFile);

    // -------------------------------------------------------------------
    /** @brief Check whether a file starts with one or more magic tokens
     *  @param pFile Input file
     *  @param pIOHandler IO system to be used
     *  @param magic n magic tokens
     *  @params num Size of magic
     *  @param offset Offset from file start where tokens are located
     *  @param Size of one token, in bytes. Maximally 16 bytes.
     *  @return true if one of the given tokens was found
     *
     *  @note For convenience, the check is also performed for the
     *  byte-swapped variant of all tokens (big endian). Only for
     *  tokens of size 2,4.
     */
    static bool CheckMagicToken(
            IOSystem *pIOHandler,
            const std::string &pFile,
            const void *magic,
            std::size_t num,
            unsigned int offset = 0,
            unsigned int size = 4);

    // -------------------------------------------------------------------
    /** An utility for all text file loaders. It converts a file to our
     *   UTF8 character set. Errors are reported, but ignored.
     *
     *  @param data File buffer to be converted to UTF8 data. The buffer
     *  is resized as appropriate. */
    static void ConvertToUTF8(
            std::vector<char> &data);

    // -------------------------------------------------------------------
    /** An utility for all text file loaders. It converts a file from our
     *   UTF8 character set back to ISO-8859-1. Errors are reported, but ignored.
     *
     *  @param data File buffer to be converted from UTF8 to ISO-8859-1. The buffer
     *  is resized as appropriate. */
    static void ConvertUTF8toISO8859_1(
            std::string &data);

    // -------------------------------------------------------------------
    /// @brief  Enum to define, if empty files are ok or not.
    enum TextFileMode {
        ALLOW_EMPTY,
        FORBID_EMPTY
    };

    // -------------------------------------------------------------------
    /** Utility for text file loaders which copies the contents of the
     *  file into a memory buffer and converts it to our UTF8
     *  representation.
     *  @param stream Stream to read from.
     *  @param data Output buffer to be resized and filled with the
     *   converted text file data. The buffer is terminated with
     *   a binary 0.
     *  @param mode Whether it is OK to load empty text files. */
    static void TextFileToBuffer(
            IOStream *stream,
            std::vector<char> &data,
            TextFileMode mode = FORBID_EMPTY);

    // -------------------------------------------------------------------
    /** Utility function to move a std::vector into a aiScene array
    *  @param vec The vector to be moved
    *  @param out The output pointer to the allocated array.
    *  @param numOut The output count of elements copied. */
    template <typename T>
    AI_FORCE_INLINE static void CopyVector(
            std::vector<T> &vec,
            T *&out,
            unsigned int &outLength) {
        outLength = unsigned(vec.size());
        if (outLength) {
            out = new T[outLength];
            std::swap_ranges(vec.begin(), vec.end(), out);
        }
    }

    // -------------------------------------------------------------------
    /** Utility function to move a std::vector of unique_ptrs into a aiScene array
    *  @param vec The vector of unique_ptrs to be moved
    *  @param out The output pointer to the allocated array.
    *  @param numOut The output count of elements copied. */
    template <typename T>
    AI_FORCE_INLINE static void CopyVector(
            std::vector<std::unique_ptr<T> > &vec,
            T **&out,
            unsigned int &outLength) {
        outLength = unsigned(vec.size());
        if (outLength) {
            out = new T*[outLength];
            T** outPtr = out;
            std::for_each(vec.begin(), vec.end(), [&outPtr](std::unique_ptr<T>& uPtr){*outPtr = uPtr.release(); ++outPtr; });
        }
    }

private:
    /* Pushes state into importer for the importer scale */
    void UpdateImporterScale(Importer *pImp);

protected:
    /// Error description in case there was one.
    std::string m_ErrorText;
    /// The exception, in case there was one.
    std::exception_ptr m_Exception;
    /// Currently set progress handler.
    ProgressHandler *m_progress;
};

} // end of namespace Assimp

#endif // AI_BASEIMPORTER_H_INC<|MERGE_RESOLUTION|>--- conflicted
+++ resolved
@@ -254,13 +254,8 @@
     static bool SearchFileHeaderForToken(
             IOSystem *pIOSystem,
             const std::string &file,
-<<<<<<< HEAD
-            const char * const *tokens,
-            unsigned int numTokens,
-=======
             const char **tokens,
             std::size_t numTokens,
->>>>>>> b82d9f4b
             unsigned int searchBytes = 200,
             bool tokensSol = false,
             bool noAlphaBeforeTokens = false);
