--- conflicted
+++ resolved
@@ -149,22 +149,7 @@
         const aiVector3D* pV1 = &pMesh->mVertices[face.mIndices[0]];
         const aiVector3D* pV2 = &pMesh->mVertices[face.mIndices[1]];
         const aiVector3D* pV3 = &pMesh->mVertices[face.mIndices[face.mNumIndices-1]];
-<<<<<<< HEAD
         const aiVector3D vNor = ((*pV2 - *pV1) ^ (*pV3 - *pV1)).NormalizeSafe();
-=======
-
-        auto pV12 = *pV2 - *pV1;
-        auto pV31 = *pV3 - *pV1;
-
-        const aiVector3D vNor = ((*pV2 - *pV1) ^ (*pV3 - *pV1)).Normalize();
-
-        if (std::isnan(vNor.x) || std::isnan(vNor.y) || std::isnan(vNor.z)) {
-            for (unsigned int i = 0; i < face.mNumIndices; ++i) {
-                pMesh->mNormals[face.mIndices[i]] = aiVector3D(0.0f, 0.0f, 0.0f);
-            }
-            continue;
-        }
->>>>>>> f15dcf76
 
         for (unsigned int i = 0;i < face.mNumIndices;++i) {
             pMesh->mNormals[face.mIndices[i]] = vNor;
