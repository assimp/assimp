--- conflicted
+++ resolved
@@ -350,19 +350,7 @@
     /** Anisotropy
     * Simulates a surface with directional properties
      */
-<<<<<<< HEAD
-    aiTextureType_ANISOTROPY = 25,
-
-    /** Unknown texture
-     *  MUST BE LAST ITEM IN aiTextureType ENUM
-     *  A texture reference that does not match any of the definitions
-     *  above is considered to be 'unknown'. It is still imported,
-     *  but is excluded from any further post-processing.
-     */
-    aiTextureType_UNKNOWN = 26,
-=======
     aiTextureType_ANISOTROPY = 26,
->>>>>>> f398a701
 
     /**
      * gltf material declarations
@@ -376,16 +364,20 @@
      */
     aiTextureType_GLTF_METALLIC_ROUGHNESS = 27,
 
+    /** Unknown texture
+     *  MUST BE LAST ITEM IN aiTextureType ENUM
+     *  A texture reference that does not match any of the definitions
+     *  above is considered to be 'unknown'. It is still imported,
+     *  but is excluded from any further post-processing.
+     */
+    aiTextureType_UNKNOWN = 28,
+
 #ifndef SWIG
     _aiTextureType_Force32Bit = INT_MAX
 #endif
 };
 
-<<<<<<< HEAD
 #define AI_TEXTURE_TYPE_MAX aiTextureType_UNKNOWN
-=======
-#define AI_TEXTURE_TYPE_MAX aiTextureType_GLTF_METALLIC_ROUGHNESS
->>>>>>> f398a701
 
 // -------------------------------------------------------------------------------
 /**
