--- conflicted
+++ resolved
@@ -142,11 +142,7 @@
 AddSourceFilesCode(AssimpLoggingSourceFiles)
 
 AssimpCommonSourceFiles = {
-<<<<<<< HEAD
-    "%{CodePath}/Common/Assimp.cpp"
-=======
     "%{CodePath}/Common/Assimp.cpp",
->>>>>>> c4bf62ee
     "%{CodePath}/Common/StbCommon.h",
     "%{CodePath}/Common/Compression.cpp",
     "%{CodePath}/Common/Compression.h",
