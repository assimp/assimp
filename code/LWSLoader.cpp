/*
---------------------------------------------------------------------------
Open Asset Import Library (ASSIMP)
---------------------------------------------------------------------------

Copyright (c) 2006-2010, ASSIMP Development Team

All rights reserved.

Redistribution and use of this software in source and binary forms, 
with or without modification, are permitted provided that the following 
conditions are met:

* Redistributions of source code must retain the above
  copyright notice, this list of conditions and the
  following disclaimer.

* Redistributions in binary form must reproduce the above
  copyright notice, this list of conditions and the
  following disclaimer in the documentation and/or other
  materials provided with the distribution.

* Neither the name of the ASSIMP team, nor the names of its
  contributors may be used to endorse or promote products
  derived from this software without specific prior
  written permission of the ASSIMP Development Team.

THIS SOFTWARE IS PROVIDED BY THE COPYRIGHT HOLDERS AND CONTRIBUTORS 
"AS IS" AND ANY EXPRESS OR IMPLIED WARRANTIES, INCLUDING, BUT NOT 
LIMITED TO, THE IMPLIED WARRANTIES OF MERCHANTABILITY AND FITNESS FOR
A PARTICULAR PURPOSE ARE DISCLAIMED. IN NO EVENT SHALL THE COPYRIGHT 
OWNER OR CONTRIBUTORS BE LIABLE FOR ANY DIRECT, INDIRECT, INCIDENTAL,
SPECIAL, EXEMPLARY, OR CONSEQUENTIAL DAMAGES (INCLUDING, BUT NOT 
LIMITED TO, PROCUREMENT OF SUBSTITUTE GOODS OR SERVICES; LOSS OF USE,
DATA, OR PROFITS; OR BUSINESS INTERRUPTION) HOWEVER CAUSED AND ON ANY 
THEORY OF LIABILITY, WHETHER IN CONTRACT, STRICT LIABILITY, OR TORT 
(INCLUDING NEGLIGENCE OR OTHERWISE) ARISING IN ANY WAY OUT OF THE USE 
OF THIS SOFTWARE, EVEN IF ADVISED OF THE POSSIBILITY OF SUCH DAMAGE.
---------------------------------------------------------------------------
*/

/** @file  LWSLoader.cpp
 *  @brief Implementation of the LWS importer class 
 */

#include "AssimpPCH.h"

#include "LWSLoader.h"
#include "ParsingUtils.h"
#include "fast_atof.h"

#include "SceneCombiner.h"
#include "GenericProperty.h"
#include "SkeletonMeshBuilder.h"
#include "ConvertToLHProcess.h"
#include "Importer.h"

using namespace Assimp;

// ------------------------------------------------------------------------------------------------
// Recursive parsing of LWS files
void LWS::Element::Parse (const char*& buffer)
{
	for (;SkipSpacesAndLineEnd(&buffer);SkipLine(&buffer)) {
	
		// begin of a new element with children
		bool sub = false;
		if (*buffer == '{') {
			++buffer;
			SkipSpaces(&buffer);
			sub = true;
		}
		else if (*buffer == '}')
			return;

		children.push_back(Element());

		// copy data line - read token per token

		const char* cur = buffer;
		while (!IsSpaceOrNewLine(*buffer)) ++buffer;
		children.back().tokens[0] = std::string(cur,(size_t) (buffer-cur));
		SkipSpaces(&buffer);

		if (children.back().tokens[0] == "Plugin") 
		{
			DefaultLogger::get()->debug("LWS: Skipping over plugin-specific data");

			// strange stuff inside Plugin/Endplugin blocks. Needn't
			// follow LWS syntax, so we skip over it
			for (;SkipSpacesAndLineEnd(&buffer);SkipLine(&buffer)) {
				if (!::strncmp(buffer,"EndPlugin",9)) {
					//SkipLine(&buffer);
					break;
				}
			}
			continue;
		}

		cur = buffer;
		while (!IsLineEnd(*buffer)) ++buffer;
		children.back().tokens[1] = std::string(cur,(size_t) (buffer-cur));

		// parse more elements recursively
		if (sub)
			children.back().Parse(buffer);
	}
}

// ------------------------------------------------------------------------------------------------
// Constructor to be privately used by Importer
LWSImporter::LWSImporter()
{
	// nothing to do here
}

// ------------------------------------------------------------------------------------------------
// Destructor, private as well 
LWSImporter::~LWSImporter()
{
	// nothing to do here
}

// ------------------------------------------------------------------------------------------------
// Returns whether the class can handle the format of the given file. 
bool LWSImporter::CanRead( const std::string& pFile, IOSystem* pIOHandler,bool checkSig) const
{
	const std::string extension = GetExtension(pFile);
	if (extension == "lws" || extension == "mot")
		return true;

	// if check for extension is not enough, check for the magic tokens LWSC and LWMO
	if (!extension.length() || checkSig) {
		uint32_t tokens[2]; 
		tokens[0] = AI_MAKE_MAGIC("LWSC");
		tokens[1] = AI_MAKE_MAGIC("LWMO");
		return CheckMagicToken(pIOHandler,pFile,tokens,2);
	}
	return false;
}

// ------------------------------------------------------------------------------------------------
// Get list of file extensions
void LWSImporter::GetExtensionList(std::set<std::string>& extensions)
{
	extensions.insert("lws");
	extensions.insert("mot");
}

// ------------------------------------------------------------------------------------------------
// Setup configuration properties
void LWSImporter::SetupProperties(const Importer* pImp)
{
	// AI_CONFIG_FAVOUR_SPEED
	configSpeedFlag = (0 != pImp->GetPropertyInteger(AI_CONFIG_FAVOUR_SPEED,0));

	// AI_CONFIG_IMPORT_LWS_ANIM_START
	first = pImp->GetPropertyInteger(AI_CONFIG_IMPORT_LWS_ANIM_START,
		150392 /* magic hack */);

	// AI_CONFIG_IMPORT_LWS_ANIM_END
	last = pImp->GetPropertyInteger(AI_CONFIG_IMPORT_LWS_ANIM_END,
		150392 /* magic hack */);

	if (last < first) {
		std::swap(last,first);
	}
}

// ------------------------------------------------------------------------------------------------
// Read an envelope description
void LWSImporter::ReadEnvelope(const LWS::Element& dad, LWO::Envelope& fill )
{
	if (dad.children.empty()) {
		DefaultLogger::get()->error("LWS: Envelope descriptions must not be empty");	
		return;
	}

	// reserve enough storage
	std::list< LWS::Element >::const_iterator it = dad.children.begin();;
	fill.keys.reserve(strtoul10(it->tokens[1].c_str()));

	for (++it; it != dad.children.end(); ++it) {
		const char* c = (*it).tokens[1].c_str();

		if ((*it).tokens[0] == "Key") {
			fill.keys.push_back(LWO::Key());
			LWO::Key& key = fill.keys.back();

			float f;
			SkipSpaces(&c);
			c = fast_atof_move(c,key.value);
			SkipSpaces(&c);
			c = fast_atof_move(c,f);

			key.time = f;

			unsigned int span = strtoul10(c,&c), num = 0;
			switch (span) {
			
				case 0:
					key.inter = LWO::IT_TCB;
					num = 5;
					break;
				case 1:
				case 2:
					key.inter = LWO::IT_HERM;
					num = 5;
					break;
				case 3:
					key.inter = LWO::IT_LINE;
					num = 0;
					break;
				case 4:
					key.inter = LWO::IT_STEP;
					num = 0;
					break;
				case 5:
					key.inter = LWO::IT_BEZ2;
					num = 4;
					break;
				default:
					DefaultLogger::get()->error("LWS: Unknown span type");
			}
			for (unsigned int i = 0; i < num;++i) {
				SkipSpaces(&c);
				c = fast_atof_move(c,key.params[i]);
			}
		}
		else if ((*it).tokens[0] == "Behaviors") {
			SkipSpaces(&c);
			fill.pre = (LWO::PrePostBehaviour) strtoul10(c,&c);
			SkipSpaces(&c);
			fill.post = (LWO::PrePostBehaviour) strtoul10(c,&c);
		}
	}
}

// ------------------------------------------------------------------------------------------------
// Read animation channels in the old LightWave animation format
void LWSImporter::ReadEnvelope_Old(
	std::list< LWS::Element >::const_iterator& it, 
	const std::list< LWS::Element >::const_iterator& end,
	LWS::NodeDesc& nodes,
	unsigned int /*version*/)
{
	unsigned int num,sub_num;
	if (++it == end)goto unexpected_end;

	num = strtoul10((*it).tokens[0].c_str());
	for (unsigned int i = 0; i < num; ++i) {
	
		nodes.channels.push_back(LWO::Envelope());
		LWO::Envelope& envl = nodes.channels.back();

		envl.index = i;
		envl.type  = (LWO::EnvelopeType)(i+1);
	
		if (++it == end)goto unexpected_end;
		sub_num = strtoul10((*it).tokens[0].c_str());

		for (unsigned int n = 0; n < sub_num;++n) {

			if (++it == end)goto unexpected_end;

			// parse value and time, skip the rest for the moment.
			LWO::Key key;
			const char* c = fast_atof_move((*it).tokens[0].c_str(),key.value);
			SkipSpaces(&c);
			float f;
			fast_atof_move((*it).tokens[0].c_str(),f);
			key.time = f;

			envl.keys.push_back(key);
		}
	}
	return;

unexpected_end:
	DefaultLogger::get()->error("LWS: Encountered unexpected end of file while parsing object motion");
}

// ------------------------------------------------------------------------------------------------
// Setup a nice name for a node 
void LWSImporter::SetupNodeName(aiNode* nd, LWS::NodeDesc& src)
{
	const unsigned int combined = src.number | ((unsigned int)src.type) << 28u;

	// the name depends on the type. We break LWS's strange naming convention
	// and return human-readable, but still machine-parsable and unique, strings.
	if (src.type == LWS::NodeDesc::OBJECT)	{

		if (src.path.length()) {
			std::string::size_type s = src.path.find_last_of("\\/");
			if (s == std::string::npos)
				s = 0;
			else ++s;
            std::string::size_type t = src.path.substr(s).find_last_of(".");
			
			nd->mName.length = ::sprintf(nd->mName.data,"%s_(%08X)",src.path.substr(s).substr(0,t).c_str(),combined);
			return;
		}
	}
	nd->mName.length = ::sprintf(nd->mName.data,"%s_(%08X)",src.name,combined);
}

// ------------------------------------------------------------------------------------------------
// Recursively build the scenegraph
void LWSImporter::BuildGraph(aiNode* nd, LWS::NodeDesc& src, std::vector<AttachmentInfo>& attach,
	BatchLoader& batch,
	aiCamera**& camOut,
	aiLight**& lightOut, 
	std::vector<aiNodeAnim*>& animOut)
{
	// Setup a very cryptic name for the node, we want the user to be happy
	SetupNodeName(nd,src);
    aiNode* ndAnim = nd;

	// If the node is an object
	if (src.type == LWS::NodeDesc::OBJECT) {

		// If the object is from an external file, get it
		aiScene* obj = NULL;
        if (src.path.length() ) {
            obj = batch.GetImport(src.id);
            if (!obj) {
                DefaultLogger::get()->error("LWS: Failed to read external file " + src.path);
            }
            else {
                if (obj->mRootNode->mNumChildren == 1) {
					
                    //If the pivot is not set for this layer, get it from the external object
                    if (!src.isPivotSet) {
                        src.pivotPos.x = +obj->mRootNode->mTransformation.a4;
                        src.pivotPos.y = +obj->mRootNode->mTransformation.b4;
                        src.pivotPos.z = -obj->mRootNode->mTransformation.c4; //The sign is the RH to LH back conversion
                    }
					
                    //Remove first node from obj (the old pivot), reset transform of second node (the mesh node)
                    aiNode* newRootNode = obj->mRootNode->mChildren[0];
<<<<<<< HEAD
                    free(obj->mRootNode->mChildren);
                    free(obj->mRootNode);
=======
					obj->mRootNode->mChildren[0] = NULL;
					delete obj->mRootNode;

>>>>>>> 3aad6f8b
                    obj->mRootNode = newRootNode;
                    obj->mRootNode->mTransformation.a4 = 0.0;
                    obj->mRootNode->mTransformation.b4 = 0.0;
                    obj->mRootNode->mTransformation.c4 = 0.0;
                }
            }
        }
		
		//Setup the pivot node (also the animation node), the one we received
        nd->mName = std::string("Pivot:") + nd->mName.data;
		ndAnim = nd;
		
        //Add the attachment node to it
        nd->mNumChildren = 1;
        nd->mChildren = new aiNode*[1];
        nd->mChildren[0] = new aiNode();
        nd->mChildren[0]->mParent = nd;
        nd->mChildren[0]->mTransformation.a4 = -src.pivotPos.x;
        nd->mChildren[0]->mTransformation.b4 = -src.pivotPos.y;
        nd->mChildren[0]->mTransformation.c4 = -src.pivotPos.z;
		SetupNodeName(nd->mChildren[0], src);
		
		//Update the attachment node
		nd = nd->mChildren[0];
		
        //Push attachment, if the object came from an external file
        if (obj) {
            attach.push_back(AttachmentInfo(obj,nd));
        }
    }

	// If object is a light source - setup a corresponding ai structure
	else if (src.type == LWS::NodeDesc::LIGHT) {
		aiLight* lit = *lightOut++ = new aiLight();

		// compute final light color
		lit->mColorDiffuse = lit->mColorSpecular = src.lightColor*src.lightIntensity;

		// name to attach light to node -> unique due to LWs indexing system
		lit->mName = nd->mName;

		// detemine light type and setup additional members
		if (src.lightType == 2) { /* spot light */

			lit->mType = aiLightSource_SPOT;
			lit->mAngleInnerCone = (float)AI_DEG_TO_RAD( src.lightConeAngle );
			lit->mAngleOuterCone = lit->mAngleInnerCone+(float)AI_DEG_TO_RAD( src.lightEdgeAngle );

		}
		else if (src.lightType == 1) { /* directional light source */
			lit->mType = aiLightSource_DIRECTIONAL;
		}
		else lit->mType = aiLightSource_POINT;

		// fixme: no proper handling of light falloffs yet
		if (src.lightFalloffType == 1)
			lit->mAttenuationConstant = 1.f;
		else if (src.lightFalloffType == 1)
			lit->mAttenuationLinear = 1.f;
		else 
			lit->mAttenuationQuadratic = 1.f;
	}

	// If object is a camera - setup a corresponding ai structure
	else if (src.type == LWS::NodeDesc::CAMERA) {
		aiCamera* cam = *camOut++ = new aiCamera();

		// name to attach cam to node -> unique due to LWs indexing system
		cam->mName = nd->mName;
	}

	// Get the node transformation from the LWO key
	LWO::AnimResolver resolver(src.channels,fps);
	resolver.ExtractBindPose(ndAnim->mTransformation);

	// .. and construct animation channels
	aiNodeAnim* anim = NULL;

	if (first != last) {
		resolver.SetAnimationRange(first,last);
		resolver.ExtractAnimChannel(&anim,AI_LWO_ANIM_FLAG_SAMPLE_ANIMS|AI_LWO_ANIM_FLAG_START_AT_ZERO);
		if (anim) {
			anim->mNodeName = ndAnim->mName;
			animOut.push_back(anim);
		}
	}

	// Add children
	if (src.children.size()) {
		nd->mChildren = new aiNode*[src.children.size()];
		for (std::list<LWS::NodeDesc*>::iterator it = src.children.begin(); it != src.children.end(); ++it) {
			aiNode* ndd = nd->mChildren[nd->mNumChildren++] = new aiNode();
			ndd->mParent = nd;

			BuildGraph(ndd,**it,attach,batch,camOut,lightOut,animOut);
		}
	}
}

// ------------------------------------------------------------------------------------------------
// Determine the exact location of a LWO file
std::string LWSImporter::FindLWOFile(const std::string& in)
{
	// insert missing directory seperator if necessary
	std::string tmp;
	if (in.length() > 3 && in[1] == ':'&& in[2] != '\\' && in[2] != '/')
	{
		tmp = in[0] + ":\\" + in.substr(2);
	}
	else tmp = in;

	if (io->Exists(tmp))
		return in;

	// file is not accessible for us ... maybe it's packed by 
	// LightWave's 'Package Scene' command?

	// Relevant for us are the following two directories:
	// <folder>\Objects\<hh>\<*>.lwo
	// <folder>\Scenes\<hh>\<*>.lws
	// where <hh> is optional.

	std::string test = ".." + io->getOsSeparator() + tmp; 
	if (io->Exists(test))
		return test;

	test = ".." + io->getOsSeparator() + test; 
	if (io->Exists(test))
		return test;

	// return original path, maybe the IOsystem knows better
	return tmp;
}

// ------------------------------------------------------------------------------------------------
// Read file into given scene data structure
void LWSImporter::InternReadFile( const std::string& pFile, aiScene* pScene, 
	IOSystem* pIOHandler)
{
	io = pIOHandler;
	boost::scoped_ptr<IOStream> file( pIOHandler->Open( pFile, "rb"));

	// Check whether we can read from the file
	if( file.get() == NULL) {
		throw DeadlyImportError( "Failed to open LWS file " + pFile + ".");
	}

	// Allocate storage and copy the contents of the file to a memory buffer
	std::vector< char > mBuffer;
	TextFileToBuffer(file.get(),mBuffer);
	
	// Parse the file structure
	LWS::Element root; const char* dummy = &mBuffer[0];
	root.Parse(dummy);

	// Construct a Batchimporter to read more files recursively
	BatchLoader batch(pIOHandler);
//	batch.SetBasePath(pFile);

	// Construct an array to receive the flat output graph
	std::list<LWS::NodeDesc> nodes;

	unsigned int cur_light = 0, cur_camera = 0, cur_object = 0;
	unsigned int num_light = 0, num_camera = 0, num_object = 0;

	// check magic identifier, 'LWSC'
	bool motion_file = false;
	std::list< LWS::Element >::const_iterator it = root.children.begin();
	
	if ((*it).tokens[0] == "LWMO")
		motion_file = true;

	if ((*it).tokens[0] != "LWSC" && !motion_file)
		throw DeadlyImportError("LWS: Not a LightWave scene, magic tag LWSC not found");

	// get file format version and print to log
	++it;
	unsigned int version = strtoul10((*it).tokens[0].c_str());
	DefaultLogger::get()->info("LWS file format version is " + (*it).tokens[0]);
	first = 0.;
	last  = 60.;
	fps   = 25.; /* seems to be a good default frame rate */

	// Now read all elements in a very straghtforward manner
	for (; it != root.children.end(); ++it) {
		const char* c = (*it).tokens[1].c_str();

		// 'FirstFrame': begin of animation slice
		if ((*it).tokens[0] == "FirstFrame") {
			if (150392. != first           /* see SetupProperties() */)
				first = strtoul10(c,&c)-1.; /* we're zero-based */
		}

		// 'LastFrame': end of animation slice
		else if ((*it).tokens[0] == "LastFrame") {
			if (150392. != last      /* see SetupProperties() */)
				last = strtoul10(c,&c)-1.; /* we're zero-based */
		}

		// 'FramesPerSecond': frames per second
		else if ((*it).tokens[0] == "FramesPerSecond") {
			fps = strtoul10(c,&c);
		}

		// 'LoadObjectLayer': load a layer of a specific LWO file
		else if ((*it).tokens[0] == "LoadObjectLayer") {

			// get layer index
			const int layer = strtoul10(c,&c);

			// setup the layer to be loaded
			BatchLoader::PropertyMap props;
			SetGenericProperty(props.ints,AI_CONFIG_IMPORT_LWO_ONE_LAYER_ONLY,layer);

			// add node to list
			LWS::NodeDesc d;
			d.type = LWS::NodeDesc::OBJECT;
			if (version >= 4) { // handle LWSC 4 explicit ID
				SkipSpaces(&c);
				d.number = strtoul16(c,&c) & AI_LWS_MASK;
			}
			else d.number = cur_object++;

			// and add the file to the import list
			SkipSpaces(&c);
			std::string path = FindLWOFile( c );
			d.path = path;
			d.id = batch.AddLoadRequest(path,0,&props);

			nodes.push_back(d);
			num_object++;
		}
		// 'LoadObject': load a LWO file into the scenegraph
		else if ((*it).tokens[0] == "LoadObject") {
			
			// add node to list
			LWS::NodeDesc d;
			d.type = LWS::NodeDesc::OBJECT;
			
			if (version >= 4) { // handle LWSC 4 explicit ID
				d.number = strtoul16(c,&c) & AI_LWS_MASK;
				SkipSpaces(&c);
			}
			else d.number = cur_object++;
			std::string path = FindLWOFile( c );
			d.id = batch.AddLoadRequest(path,0,NULL);

			d.path = path;
			nodes.push_back(d);
			num_object++;
		}
		// 'AddNullObject': add a dummy node to the hierarchy
		else if ((*it).tokens[0] == "AddNullObject") {

			// add node to list
			LWS::NodeDesc d;
			d.type = LWS::NodeDesc::OBJECT;
			if (version >= 4) { // handle LWSC 4 explicit ID
				d.number = strtoul16(c,&c) & AI_LWS_MASK;
				SkipSpaces(&c);
			}
			else d.number = cur_object++;
            d.name = c;
			nodes.push_back(d);

			num_object++;
		}
		// 'NumChannels': Number of envelope channels assigned to last layer
		else if ((*it).tokens[0] == "NumChannels") {
			// ignore for now
		}
		// 'Channel': preceedes any envelope description
		else if ((*it).tokens[0] == "Channel") {
			if (nodes.empty()) {
				if (motion_file) {

					// LightWave motion file. Add dummy node
					LWS::NodeDesc d;
					d.type = LWS::NodeDesc::OBJECT;
					d.name = c;
					d.number = cur_object++;
					nodes.push_back(d);
				}
				else DefaultLogger::get()->error("LWS: Unexpected keyword: \'Channel\'");
			}

			// important: index of channel
			nodes.back().channels.push_back(LWO::Envelope());
			LWO::Envelope& env = nodes.back().channels.back();
			
			env.index = strtoul10(c);

			// currently we can just interpret the standard channels 0...9
			// (hack) assume that index-i yields the binary channel type from LWO
			env.type = (LWO::EnvelopeType)(env.index+1);

		}
		// 'Envelope': a single animation channel
		else if ((*it).tokens[0] == "Envelope") {
			if (nodes.empty() || nodes.back().channels.empty())
				DefaultLogger::get()->error("LWS: Unexpected keyword: \'Envelope\'");
			else {
				ReadEnvelope((*it),nodes.back().channels.back());
			}
		}
		// 'ObjectMotion': animation information for older lightwave formats
		else if (version < 3  && ((*it).tokens[0] == "ObjectMotion" ||
			(*it).tokens[0] == "CameraMotion" ||
			(*it).tokens[0] == "LightMotion")) {

			if (nodes.empty())
				DefaultLogger::get()->error("LWS: Unexpected keyword: \'<Light|Object|Camera>Motion\'");
			else {
				ReadEnvelope_Old(it,root.children.end(),nodes.back(),version);
			}
		}
		// 'Pre/PostBehavior': pre/post animation behaviour for LWSC 2
		else if (version == 2 && (*it).tokens[0] == "Pre/PostBehavior") {
			if (nodes.empty())
				DefaultLogger::get()->error("LWS: Unexpected keyword: \'Pre/PostBehavior'");
			else {
				for (std::list<LWO::Envelope>::iterator it = nodes.back().channels.begin(); it != nodes.back().channels.end(); ++it) {
					// two ints per envelope
					LWO::Envelope& env = *it;
					env.pre  = (LWO::PrePostBehaviour) strtoul10(c,&c); SkipSpaces(&c);
					env.post = (LWO::PrePostBehaviour) strtoul10(c,&c); SkipSpaces(&c);
				}
			}
		}
		// 'ParentItem': specifies the parent of the current element
		else if ((*it).tokens[0] == "ParentItem") {
			if (nodes.empty())
				DefaultLogger::get()->error("LWS: Unexpected keyword: \'ParentItem\'");

			else nodes.back().parent = strtoul16(c,&c);
		}
		// 'ParentObject': deprecated one for older formats
		else if (version < 3 && (*it).tokens[0] == "ParentObject") {
			if (nodes.empty())
				DefaultLogger::get()->error("LWS: Unexpected keyword: \'ParentObject\'");

			else { 
				nodes.back().parent = strtoul10(c,&c) | (1u << 28u);
			}
		}
		// 'AddCamera': add a camera to the scenegraph
		else if ((*it).tokens[0] == "AddCamera") {

			// add node to list
			LWS::NodeDesc d;
			d.type = LWS::NodeDesc::CAMERA;

			if (version >= 4) { // handle LWSC 4 explicit ID
				d.number = strtoul16(c,&c) & AI_LWS_MASK;
			}
			else d.number = cur_camera++;
			nodes.push_back(d);

			num_camera++;
		}
		// 'CameraName': set name of currently active camera
		else if ((*it).tokens[0] == "CameraName") {
			if (nodes.empty() || nodes.back().type != LWS::NodeDesc::CAMERA)
				DefaultLogger::get()->error("LWS: Unexpected keyword: \'CameraName\'");

			else nodes.back().name = c;
		}
		// 'AddLight': add a light to the scenegraph
		else if ((*it).tokens[0] == "AddLight") {

			// add node to list
			LWS::NodeDesc d;
			d.type = LWS::NodeDesc::LIGHT;

			if (version >= 4) { // handle LWSC 4 explicit ID
				d.number = strtoul16(c,&c) & AI_LWS_MASK;
			}
			else d.number = cur_light++;
			nodes.push_back(d);

			num_light++;
		}
		// 'LightName': set name of currently active light
		else if ((*it).tokens[0] == "LightName") {
			if (nodes.empty() || nodes.back().type != LWS::NodeDesc::LIGHT)
				DefaultLogger::get()->error("LWS: Unexpected keyword: \'LightName\'");

			else nodes.back().name = c;
		}
		// 'LightIntensity': set intensity of currently active light
		else if ((*it).tokens[0] == "LightIntensity" || (*it).tokens[0] == "LgtIntensity" ) {
			if (nodes.empty() || nodes.back().type != LWS::NodeDesc::LIGHT)
				DefaultLogger::get()->error("LWS: Unexpected keyword: \'LightIntensity\'");

			else fast_atof_move(c, nodes.back().lightIntensity );
			
		}
		// 'LightType': set type of currently active light
		else if ((*it).tokens[0] == "LightType") {
			if (nodes.empty() || nodes.back().type != LWS::NodeDesc::LIGHT)
				DefaultLogger::get()->error("LWS: Unexpected keyword: \'LightType\'");

			else nodes.back().lightType = strtoul10(c);
			
		}
		// 'LightFalloffType': set falloff type of currently active light
		else if ((*it).tokens[0] == "LightFalloffType") {
			if (nodes.empty() || nodes.back().type != LWS::NodeDesc::LIGHT)
				DefaultLogger::get()->error("LWS: Unexpected keyword: \'LightFalloffType\'");

			else nodes.back().lightFalloffType = strtoul10(c);
			
		}
		// 'LightConeAngle': set cone angle of currently active light
		else if ((*it).tokens[0] == "LightConeAngle") {
			if (nodes.empty() || nodes.back().type != LWS::NodeDesc::LIGHT)
				DefaultLogger::get()->error("LWS: Unexpected keyword: \'LightConeAngle\'");

			else nodes.back().lightConeAngle = fast_atof(c);
			
		}
		// 'LightEdgeAngle': set area where we're smoothing from min to max intensity
		else if ((*it).tokens[0] == "LightEdgeAngle") {
			if (nodes.empty() || nodes.back().type != LWS::NodeDesc::LIGHT)
				DefaultLogger::get()->error("LWS: Unexpected keyword: \'LightEdgeAngle\'");

			else nodes.back().lightEdgeAngle = fast_atof(c);
			
		}
		// 'LightColor': set color of currently active light
		else if ((*it).tokens[0] == "LightColor") {
			if (nodes.empty() || nodes.back().type != LWS::NodeDesc::LIGHT)
				DefaultLogger::get()->error("LWS: Unexpected keyword: \'LightColor\'");

			else {
				c = fast_atof_move(c, (float&) nodes.back().lightColor.r );
				SkipSpaces(&c);
				c = fast_atof_move(c, (float&) nodes.back().lightColor.g );
				SkipSpaces(&c);
				c = fast_atof_move(c, (float&) nodes.back().lightColor.b );
			}
		}

		// 'PivotPosition': position of local transformation origin
		else if ((*it).tokens[0] == "PivotPosition" || (*it).tokens[0] == "PivotPoint") {
			if (nodes.empty())
				DefaultLogger::get()->error("LWS: Unexpected keyword: \'PivotPosition\'");
			else {
				c = fast_atof_move(c, (float&) nodes.back().pivotPos.x );
				SkipSpaces(&c);
				c = fast_atof_move(c, (float&) nodes.back().pivotPos.y );
				SkipSpaces(&c);
				c = fast_atof_move(c, (float&) nodes.back().pivotPos.z );
                // Mark pivotPos as set
                nodes.back().isPivotSet = true;
			}
		}
	}

	// resolve parenting
	for (std::list<LWS::NodeDesc>::iterator it = nodes.begin(); it != nodes.end(); ++it) {
	
		// check whether there is another node which calls us a parent
		for (std::list<LWS::NodeDesc>::iterator dit = nodes.begin(); dit != nodes.end(); ++dit) {
			if (dit != it && *it == (*dit).parent) {
				if ((*dit).parent_resolved) {
					// fixme: it's still possible to produce an overflow due to cross references ..
					DefaultLogger::get()->error("LWS: Found cross reference in scenegraph");
					continue;
				}

				(*it).children.push_back(&*dit);
				(*dit).parent_resolved = &*it;
			}
		}
	}

	// find out how many nodes have no parent yet
	unsigned int no_parent = 0;
	for (std::list<LWS::NodeDesc>::iterator it = nodes.begin(); it != nodes.end(); ++it) {
		if (!(*it).parent_resolved)
			++ no_parent;
	}
	if (!no_parent)
		throw DeadlyImportError("LWS: Unable to find scene root node");


	// Load all subsequent files
	batch.LoadAll();

	// and build the final output graph by attaching the loaded external
	// files to ourselves. first build a master graph 
	aiScene* master = new aiScene();
	aiNode* nd = master->mRootNode = new aiNode();

	// allocate storage for cameras&lights
	if (num_camera) {
		master->mCameras = new aiCamera*[master->mNumCameras = num_camera];
	}
	aiCamera** cams = master->mCameras;
	if (num_light) {
		master->mLights = new aiLight*[master->mNumLights = num_light];
	}
	aiLight** lights = master->mLights;

	std::vector<AttachmentInfo> attach;
	std::vector<aiNodeAnim*> anims;

	nd->mName.Set("<LWSRoot>");
	nd->mChildren = new aiNode*[no_parent];
	for (std::list<LWS::NodeDesc>::iterator it = nodes.begin(); it != nodes.end(); ++it) {
		if (!(*it).parent_resolved) {
			aiNode* ro = nd->mChildren[ nd->mNumChildren++ ] = new aiNode();
			ro->mParent = nd;

			// ... and build the scene graph. If we encounter object nodes,
			// add then to our attachment table.
			BuildGraph(ro,*it, attach, batch, cams, lights, anims);
		}
	}

	// create a master animation channel for us
	if (anims.size()) {
		master->mAnimations = new aiAnimation*[master->mNumAnimations = 1];
		aiAnimation* anim = master->mAnimations[0] = new aiAnimation();
		anim->mName.Set("LWSMasterAnim");

		// LWS uses seconds as time units, but we convert to frames
		anim->mTicksPerSecond = fps;
		anim->mDuration = last-(first-1); /* fixme ... zero or one-based?*/

		anim->mChannels = new aiNodeAnim*[anim->mNumChannels = anims.size()];
		std::copy(anims.begin(),anims.end(),anim->mChannels);
	}

	// convert the master scene to RH
	MakeLeftHandedProcess monster_cheat;
	monster_cheat.Execute(master);

	// .. ccw
	FlipWindingOrderProcess flipper;
	flipper.Execute(master);

	// OK ... finally build the output graph
	SceneCombiner::MergeScenes(&pScene,master,attach,
		AI_INT_MERGE_SCENE_GEN_UNIQUE_NAMES    | (!configSpeedFlag ? (
		AI_INT_MERGE_SCENE_GEN_UNIQUE_NAMES_IF_NECESSARY | AI_INT_MERGE_SCENE_GEN_UNIQUE_MATNAMES) : 0));

	// Check flags
	if (!pScene->mNumMeshes || !pScene->mNumMaterials) {
		pScene->mFlags |= AI_SCENE_FLAGS_INCOMPLETE;

		if (pScene->mNumAnimations) {
			// construct skeleton mesh
			SkeletonMeshBuilder builder(pScene);
		}
	}

}
<|MERGE_RESOLUTION|>--- conflicted
+++ resolved
@@ -1,907 +1,901 @@
-/*
----------------------------------------------------------------------------
-Open Asset Import Library (ASSIMP)
----------------------------------------------------------------------------
-
-Copyright (c) 2006-2010, ASSIMP Development Team
-
-All rights reserved.
-
-Redistribution and use of this software in source and binary forms, 
-with or without modification, are permitted provided that the following 
-conditions are met:
-
-* Redistributions of source code must retain the above
-  copyright notice, this list of conditions and the
-  following disclaimer.
-
-* Redistributions in binary form must reproduce the above
-  copyright notice, this list of conditions and the
-  following disclaimer in the documentation and/or other
-  materials provided with the distribution.
-
-* Neither the name of the ASSIMP team, nor the names of its
-  contributors may be used to endorse or promote products
-  derived from this software without specific prior
-  written permission of the ASSIMP Development Team.
-
-THIS SOFTWARE IS PROVIDED BY THE COPYRIGHT HOLDERS AND CONTRIBUTORS 
-"AS IS" AND ANY EXPRESS OR IMPLIED WARRANTIES, INCLUDING, BUT NOT 
-LIMITED TO, THE IMPLIED WARRANTIES OF MERCHANTABILITY AND FITNESS FOR
-A PARTICULAR PURPOSE ARE DISCLAIMED. IN NO EVENT SHALL THE COPYRIGHT 
-OWNER OR CONTRIBUTORS BE LIABLE FOR ANY DIRECT, INDIRECT, INCIDENTAL,
-SPECIAL, EXEMPLARY, OR CONSEQUENTIAL DAMAGES (INCLUDING, BUT NOT 
-LIMITED TO, PROCUREMENT OF SUBSTITUTE GOODS OR SERVICES; LOSS OF USE,
-DATA, OR PROFITS; OR BUSINESS INTERRUPTION) HOWEVER CAUSED AND ON ANY 
-THEORY OF LIABILITY, WHETHER IN CONTRACT, STRICT LIABILITY, OR TORT 
-(INCLUDING NEGLIGENCE OR OTHERWISE) ARISING IN ANY WAY OUT OF THE USE 
-OF THIS SOFTWARE, EVEN IF ADVISED OF THE POSSIBILITY OF SUCH DAMAGE.
----------------------------------------------------------------------------
-*/
-
-/** @file  LWSLoader.cpp
- *  @brief Implementation of the LWS importer class 
- */
-
-#include "AssimpPCH.h"
-
-#include "LWSLoader.h"
-#include "ParsingUtils.h"
-#include "fast_atof.h"
-
-#include "SceneCombiner.h"
-#include "GenericProperty.h"
-#include "SkeletonMeshBuilder.h"
-#include "ConvertToLHProcess.h"
-#include "Importer.h"
-
-using namespace Assimp;
-
-// ------------------------------------------------------------------------------------------------
-// Recursive parsing of LWS files
-void LWS::Element::Parse (const char*& buffer)
-{
-	for (;SkipSpacesAndLineEnd(&buffer);SkipLine(&buffer)) {
-	
-		// begin of a new element with children
-		bool sub = false;
-		if (*buffer == '{') {
-			++buffer;
-			SkipSpaces(&buffer);
-			sub = true;
-		}
-		else if (*buffer == '}')
-			return;
-
-		children.push_back(Element());
-
-		// copy data line - read token per token
-
-		const char* cur = buffer;
-		while (!IsSpaceOrNewLine(*buffer)) ++buffer;
-		children.back().tokens[0] = std::string(cur,(size_t) (buffer-cur));
-		SkipSpaces(&buffer);
-
-		if (children.back().tokens[0] == "Plugin") 
-		{
-			DefaultLogger::get()->debug("LWS: Skipping over plugin-specific data");
-
-			// strange stuff inside Plugin/Endplugin blocks. Needn't
-			// follow LWS syntax, so we skip over it
-			for (;SkipSpacesAndLineEnd(&buffer);SkipLine(&buffer)) {
-				if (!::strncmp(buffer,"EndPlugin",9)) {
-					//SkipLine(&buffer);
-					break;
-				}
-			}
-			continue;
-		}
-
-		cur = buffer;
-		while (!IsLineEnd(*buffer)) ++buffer;
-		children.back().tokens[1] = std::string(cur,(size_t) (buffer-cur));
-
-		// parse more elements recursively
-		if (sub)
-			children.back().Parse(buffer);
-	}
-}
-
-// ------------------------------------------------------------------------------------------------
-// Constructor to be privately used by Importer
-LWSImporter::LWSImporter()
-{
-	// nothing to do here
-}
-
-// ------------------------------------------------------------------------------------------------
-// Destructor, private as well 
-LWSImporter::~LWSImporter()
-{
-	// nothing to do here
-}
-
-// ------------------------------------------------------------------------------------------------
-// Returns whether the class can handle the format of the given file. 
-bool LWSImporter::CanRead( const std::string& pFile, IOSystem* pIOHandler,bool checkSig) const
-{
-	const std::string extension = GetExtension(pFile);
-	if (extension == "lws" || extension == "mot")
-		return true;
-
-	// if check for extension is not enough, check for the magic tokens LWSC and LWMO
-	if (!extension.length() || checkSig) {
-		uint32_t tokens[2]; 
-		tokens[0] = AI_MAKE_MAGIC("LWSC");
-		tokens[1] = AI_MAKE_MAGIC("LWMO");
-		return CheckMagicToken(pIOHandler,pFile,tokens,2);
-	}
-	return false;
-}
-
-// ------------------------------------------------------------------------------------------------
-// Get list of file extensions
-void LWSImporter::GetExtensionList(std::set<std::string>& extensions)
-{
-	extensions.insert("lws");
-	extensions.insert("mot");
-}
-
-// ------------------------------------------------------------------------------------------------
-// Setup configuration properties
-void LWSImporter::SetupProperties(const Importer* pImp)
-{
-	// AI_CONFIG_FAVOUR_SPEED
-	configSpeedFlag = (0 != pImp->GetPropertyInteger(AI_CONFIG_FAVOUR_SPEED,0));
-
-	// AI_CONFIG_IMPORT_LWS_ANIM_START
-	first = pImp->GetPropertyInteger(AI_CONFIG_IMPORT_LWS_ANIM_START,
-		150392 /* magic hack */);
-
-	// AI_CONFIG_IMPORT_LWS_ANIM_END
-	last = pImp->GetPropertyInteger(AI_CONFIG_IMPORT_LWS_ANIM_END,
-		150392 /* magic hack */);
-
-	if (last < first) {
-		std::swap(last,first);
-	}
-}
-
-// ------------------------------------------------------------------------------------------------
-// Read an envelope description
-void LWSImporter::ReadEnvelope(const LWS::Element& dad, LWO::Envelope& fill )
-{
-	if (dad.children.empty()) {
-		DefaultLogger::get()->error("LWS: Envelope descriptions must not be empty");	
-		return;
-	}
-
-	// reserve enough storage
-	std::list< LWS::Element >::const_iterator it = dad.children.begin();;
-	fill.keys.reserve(strtoul10(it->tokens[1].c_str()));
-
-	for (++it; it != dad.children.end(); ++it) {
-		const char* c = (*it).tokens[1].c_str();
-
-		if ((*it).tokens[0] == "Key") {
-			fill.keys.push_back(LWO::Key());
-			LWO::Key& key = fill.keys.back();
-
-			float f;
-			SkipSpaces(&c);
-			c = fast_atof_move(c,key.value);
-			SkipSpaces(&c);
-			c = fast_atof_move(c,f);
-
-			key.time = f;
-
-			unsigned int span = strtoul10(c,&c), num = 0;
-			switch (span) {
-			
-				case 0:
-					key.inter = LWO::IT_TCB;
-					num = 5;
-					break;
-				case 1:
-				case 2:
-					key.inter = LWO::IT_HERM;
-					num = 5;
-					break;
-				case 3:
-					key.inter = LWO::IT_LINE;
-					num = 0;
-					break;
-				case 4:
-					key.inter = LWO::IT_STEP;
-					num = 0;
-					break;
-				case 5:
-					key.inter = LWO::IT_BEZ2;
-					num = 4;
-					break;
-				default:
-					DefaultLogger::get()->error("LWS: Unknown span type");
-			}
-			for (unsigned int i = 0; i < num;++i) {
-				SkipSpaces(&c);
-				c = fast_atof_move(c,key.params[i]);
-			}
-		}
-		else if ((*it).tokens[0] == "Behaviors") {
-			SkipSpaces(&c);
-			fill.pre = (LWO::PrePostBehaviour) strtoul10(c,&c);
-			SkipSpaces(&c);
-			fill.post = (LWO::PrePostBehaviour) strtoul10(c,&c);
-		}
-	}
-}
-
-// ------------------------------------------------------------------------------------------------
-// Read animation channels in the old LightWave animation format
-void LWSImporter::ReadEnvelope_Old(
-	std::list< LWS::Element >::const_iterator& it, 
-	const std::list< LWS::Element >::const_iterator& end,
-	LWS::NodeDesc& nodes,
-	unsigned int /*version*/)
-{
-	unsigned int num,sub_num;
-	if (++it == end)goto unexpected_end;
-
-	num = strtoul10((*it).tokens[0].c_str());
-	for (unsigned int i = 0; i < num; ++i) {
-	
-		nodes.channels.push_back(LWO::Envelope());
-		LWO::Envelope& envl = nodes.channels.back();
-
-		envl.index = i;
-		envl.type  = (LWO::EnvelopeType)(i+1);
-	
-		if (++it == end)goto unexpected_end;
-		sub_num = strtoul10((*it).tokens[0].c_str());
-
-		for (unsigned int n = 0; n < sub_num;++n) {
-
-			if (++it == end)goto unexpected_end;
-
-			// parse value and time, skip the rest for the moment.
-			LWO::Key key;
-			const char* c = fast_atof_move((*it).tokens[0].c_str(),key.value);
-			SkipSpaces(&c);
-			float f;
-			fast_atof_move((*it).tokens[0].c_str(),f);
-			key.time = f;
-
-			envl.keys.push_back(key);
-		}
-	}
-	return;
-
-unexpected_end:
-	DefaultLogger::get()->error("LWS: Encountered unexpected end of file while parsing object motion");
-}
-
-// ------------------------------------------------------------------------------------------------
-// Setup a nice name for a node 
-void LWSImporter::SetupNodeName(aiNode* nd, LWS::NodeDesc& src)
-{
-	const unsigned int combined = src.number | ((unsigned int)src.type) << 28u;
-
-	// the name depends on the type. We break LWS's strange naming convention
-	// and return human-readable, but still machine-parsable and unique, strings.
-	if (src.type == LWS::NodeDesc::OBJECT)	{
-
-		if (src.path.length()) {
-			std::string::size_type s = src.path.find_last_of("\\/");
-			if (s == std::string::npos)
-				s = 0;
-			else ++s;
-            std::string::size_type t = src.path.substr(s).find_last_of(".");
-			
-			nd->mName.length = ::sprintf(nd->mName.data,"%s_(%08X)",src.path.substr(s).substr(0,t).c_str(),combined);
-			return;
-		}
-	}
-	nd->mName.length = ::sprintf(nd->mName.data,"%s_(%08X)",src.name,combined);
-}
-
-// ------------------------------------------------------------------------------------------------
-// Recursively build the scenegraph
-void LWSImporter::BuildGraph(aiNode* nd, LWS::NodeDesc& src, std::vector<AttachmentInfo>& attach,
-	BatchLoader& batch,
-	aiCamera**& camOut,
-	aiLight**& lightOut, 
-	std::vector<aiNodeAnim*>& animOut)
-{
-	// Setup a very cryptic name for the node, we want the user to be happy
-	SetupNodeName(nd,src);
-    aiNode* ndAnim = nd;
-
-	// If the node is an object
-	if (src.type == LWS::NodeDesc::OBJECT) {
-
-		// If the object is from an external file, get it
-		aiScene* obj = NULL;
-        if (src.path.length() ) {
-            obj = batch.GetImport(src.id);
-            if (!obj) {
-                DefaultLogger::get()->error("LWS: Failed to read external file " + src.path);
-            }
-            else {
-                if (obj->mRootNode->mNumChildren == 1) {
-					
-                    //If the pivot is not set for this layer, get it from the external object
-                    if (!src.isPivotSet) {
-                        src.pivotPos.x = +obj->mRootNode->mTransformation.a4;
-                        src.pivotPos.y = +obj->mRootNode->mTransformation.b4;
-                        src.pivotPos.z = -obj->mRootNode->mTransformation.c4; //The sign is the RH to LH back conversion
-                    }
-					
-                    //Remove first node from obj (the old pivot), reset transform of second node (the mesh node)
-                    aiNode* newRootNode = obj->mRootNode->mChildren[0];
-<<<<<<< HEAD
-                    free(obj->mRootNode->mChildren);
-                    free(obj->mRootNode);
-=======
-					obj->mRootNode->mChildren[0] = NULL;
-					delete obj->mRootNode;
-
->>>>>>> 3aad6f8b
-                    obj->mRootNode = newRootNode;
-                    obj->mRootNode->mTransformation.a4 = 0.0;
-                    obj->mRootNode->mTransformation.b4 = 0.0;
-                    obj->mRootNode->mTransformation.c4 = 0.0;
-                }
-            }
-        }
-		
-		//Setup the pivot node (also the animation node), the one we received
-        nd->mName = std::string("Pivot:") + nd->mName.data;
-		ndAnim = nd;
-		
-        //Add the attachment node to it
-        nd->mNumChildren = 1;
-        nd->mChildren = new aiNode*[1];
-        nd->mChildren[0] = new aiNode();
-        nd->mChildren[0]->mParent = nd;
-        nd->mChildren[0]->mTransformation.a4 = -src.pivotPos.x;
-        nd->mChildren[0]->mTransformation.b4 = -src.pivotPos.y;
-        nd->mChildren[0]->mTransformation.c4 = -src.pivotPos.z;
-		SetupNodeName(nd->mChildren[0], src);
-		
-		//Update the attachment node
-		nd = nd->mChildren[0];
-		
-        //Push attachment, if the object came from an external file
-        if (obj) {
-            attach.push_back(AttachmentInfo(obj,nd));
-        }
-    }
-
-	// If object is a light source - setup a corresponding ai structure
-	else if (src.type == LWS::NodeDesc::LIGHT) {
-		aiLight* lit = *lightOut++ = new aiLight();
-
-		// compute final light color
-		lit->mColorDiffuse = lit->mColorSpecular = src.lightColor*src.lightIntensity;
-
-		// name to attach light to node -> unique due to LWs indexing system
-		lit->mName = nd->mName;
-
-		// detemine light type and setup additional members
-		if (src.lightType == 2) { /* spot light */
-
-			lit->mType = aiLightSource_SPOT;
-			lit->mAngleInnerCone = (float)AI_DEG_TO_RAD( src.lightConeAngle );
-			lit->mAngleOuterCone = lit->mAngleInnerCone+(float)AI_DEG_TO_RAD( src.lightEdgeAngle );
-
-		}
-		else if (src.lightType == 1) { /* directional light source */
-			lit->mType = aiLightSource_DIRECTIONAL;
-		}
-		else lit->mType = aiLightSource_POINT;
-
-		// fixme: no proper handling of light falloffs yet
-		if (src.lightFalloffType == 1)
-			lit->mAttenuationConstant = 1.f;
-		else if (src.lightFalloffType == 1)
-			lit->mAttenuationLinear = 1.f;
-		else 
-			lit->mAttenuationQuadratic = 1.f;
-	}
-
-	// If object is a camera - setup a corresponding ai structure
-	else if (src.type == LWS::NodeDesc::CAMERA) {
-		aiCamera* cam = *camOut++ = new aiCamera();
-
-		// name to attach cam to node -> unique due to LWs indexing system
-		cam->mName = nd->mName;
-	}
-
-	// Get the node transformation from the LWO key
-	LWO::AnimResolver resolver(src.channels,fps);
-	resolver.ExtractBindPose(ndAnim->mTransformation);
-
-	// .. and construct animation channels
-	aiNodeAnim* anim = NULL;
-
-	if (first != last) {
-		resolver.SetAnimationRange(first,last);
-		resolver.ExtractAnimChannel(&anim,AI_LWO_ANIM_FLAG_SAMPLE_ANIMS|AI_LWO_ANIM_FLAG_START_AT_ZERO);
-		if (anim) {
-			anim->mNodeName = ndAnim->mName;
-			animOut.push_back(anim);
-		}
-	}
-
-	// Add children
-	if (src.children.size()) {
-		nd->mChildren = new aiNode*[src.children.size()];
-		for (std::list<LWS::NodeDesc*>::iterator it = src.children.begin(); it != src.children.end(); ++it) {
-			aiNode* ndd = nd->mChildren[nd->mNumChildren++] = new aiNode();
-			ndd->mParent = nd;
-
-			BuildGraph(ndd,**it,attach,batch,camOut,lightOut,animOut);
-		}
-	}
-}
-
-// ------------------------------------------------------------------------------------------------
-// Determine the exact location of a LWO file
-std::string LWSImporter::FindLWOFile(const std::string& in)
-{
-	// insert missing directory seperator if necessary
-	std::string tmp;
-	if (in.length() > 3 && in[1] == ':'&& in[2] != '\\' && in[2] != '/')
-	{
-		tmp = in[0] + ":\\" + in.substr(2);
-	}
-	else tmp = in;
-
-	if (io->Exists(tmp))
-		return in;
-
-	// file is not accessible for us ... maybe it's packed by 
-	// LightWave's 'Package Scene' command?
-
-	// Relevant for us are the following two directories:
-	// <folder>\Objects\<hh>\<*>.lwo
-	// <folder>\Scenes\<hh>\<*>.lws
-	// where <hh> is optional.
-
-	std::string test = ".." + io->getOsSeparator() + tmp; 
-	if (io->Exists(test))
-		return test;
-
-	test = ".." + io->getOsSeparator() + test; 
-	if (io->Exists(test))
-		return test;
-
-	// return original path, maybe the IOsystem knows better
-	return tmp;
-}
-
-// ------------------------------------------------------------------------------------------------
-// Read file into given scene data structure
-void LWSImporter::InternReadFile( const std::string& pFile, aiScene* pScene, 
-	IOSystem* pIOHandler)
-{
-	io = pIOHandler;
-	boost::scoped_ptr<IOStream> file( pIOHandler->Open( pFile, "rb"));
-
-	// Check whether we can read from the file
-	if( file.get() == NULL) {
-		throw DeadlyImportError( "Failed to open LWS file " + pFile + ".");
-	}
-
-	// Allocate storage and copy the contents of the file to a memory buffer
-	std::vector< char > mBuffer;
-	TextFileToBuffer(file.get(),mBuffer);
-	
-	// Parse the file structure
-	LWS::Element root; const char* dummy = &mBuffer[0];
-	root.Parse(dummy);
-
-	// Construct a Batchimporter to read more files recursively
-	BatchLoader batch(pIOHandler);
-//	batch.SetBasePath(pFile);
-
-	// Construct an array to receive the flat output graph
-	std::list<LWS::NodeDesc> nodes;
-
-	unsigned int cur_light = 0, cur_camera = 0, cur_object = 0;
-	unsigned int num_light = 0, num_camera = 0, num_object = 0;
-
-	// check magic identifier, 'LWSC'
-	bool motion_file = false;
-	std::list< LWS::Element >::const_iterator it = root.children.begin();
-	
-	if ((*it).tokens[0] == "LWMO")
-		motion_file = true;
-
-	if ((*it).tokens[0] != "LWSC" && !motion_file)
-		throw DeadlyImportError("LWS: Not a LightWave scene, magic tag LWSC not found");
-
-	// get file format version and print to log
-	++it;
-	unsigned int version = strtoul10((*it).tokens[0].c_str());
-	DefaultLogger::get()->info("LWS file format version is " + (*it).tokens[0]);
-	first = 0.;
-	last  = 60.;
-	fps   = 25.; /* seems to be a good default frame rate */
-
-	// Now read all elements in a very straghtforward manner
-	for (; it != root.children.end(); ++it) {
-		const char* c = (*it).tokens[1].c_str();
-
-		// 'FirstFrame': begin of animation slice
-		if ((*it).tokens[0] == "FirstFrame") {
-			if (150392. != first           /* see SetupProperties() */)
-				first = strtoul10(c,&c)-1.; /* we're zero-based */
-		}
-
-		// 'LastFrame': end of animation slice
-		else if ((*it).tokens[0] == "LastFrame") {
-			if (150392. != last      /* see SetupProperties() */)
-				last = strtoul10(c,&c)-1.; /* we're zero-based */
-		}
-
-		// 'FramesPerSecond': frames per second
-		else if ((*it).tokens[0] == "FramesPerSecond") {
-			fps = strtoul10(c,&c);
-		}
-
-		// 'LoadObjectLayer': load a layer of a specific LWO file
-		else if ((*it).tokens[0] == "LoadObjectLayer") {
-
-			// get layer index
-			const int layer = strtoul10(c,&c);
-
-			// setup the layer to be loaded
-			BatchLoader::PropertyMap props;
-			SetGenericProperty(props.ints,AI_CONFIG_IMPORT_LWO_ONE_LAYER_ONLY,layer);
-
-			// add node to list
-			LWS::NodeDesc d;
-			d.type = LWS::NodeDesc::OBJECT;
-			if (version >= 4) { // handle LWSC 4 explicit ID
-				SkipSpaces(&c);
-				d.number = strtoul16(c,&c) & AI_LWS_MASK;
-			}
-			else d.number = cur_object++;
-
-			// and add the file to the import list
-			SkipSpaces(&c);
-			std::string path = FindLWOFile( c );
-			d.path = path;
-			d.id = batch.AddLoadRequest(path,0,&props);
-
-			nodes.push_back(d);
-			num_object++;
-		}
-		// 'LoadObject': load a LWO file into the scenegraph
-		else if ((*it).tokens[0] == "LoadObject") {
-			
-			// add node to list
-			LWS::NodeDesc d;
-			d.type = LWS::NodeDesc::OBJECT;
-			
-			if (version >= 4) { // handle LWSC 4 explicit ID
-				d.number = strtoul16(c,&c) & AI_LWS_MASK;
-				SkipSpaces(&c);
-			}
-			else d.number = cur_object++;
-			std::string path = FindLWOFile( c );
-			d.id = batch.AddLoadRequest(path,0,NULL);
-
-			d.path = path;
-			nodes.push_back(d);
-			num_object++;
-		}
-		// 'AddNullObject': add a dummy node to the hierarchy
-		else if ((*it).tokens[0] == "AddNullObject") {
-
-			// add node to list
-			LWS::NodeDesc d;
-			d.type = LWS::NodeDesc::OBJECT;
-			if (version >= 4) { // handle LWSC 4 explicit ID
-				d.number = strtoul16(c,&c) & AI_LWS_MASK;
-				SkipSpaces(&c);
-			}
-			else d.number = cur_object++;
-            d.name = c;
-			nodes.push_back(d);
-
-			num_object++;
-		}
-		// 'NumChannels': Number of envelope channels assigned to last layer
-		else if ((*it).tokens[0] == "NumChannels") {
-			// ignore for now
-		}
-		// 'Channel': preceedes any envelope description
-		else if ((*it).tokens[0] == "Channel") {
-			if (nodes.empty()) {
-				if (motion_file) {
-
-					// LightWave motion file. Add dummy node
-					LWS::NodeDesc d;
-					d.type = LWS::NodeDesc::OBJECT;
-					d.name = c;
-					d.number = cur_object++;
-					nodes.push_back(d);
-				}
-				else DefaultLogger::get()->error("LWS: Unexpected keyword: \'Channel\'");
-			}
-
-			// important: index of channel
-			nodes.back().channels.push_back(LWO::Envelope());
-			LWO::Envelope& env = nodes.back().channels.back();
-			
-			env.index = strtoul10(c);
-
-			// currently we can just interpret the standard channels 0...9
-			// (hack) assume that index-i yields the binary channel type from LWO
-			env.type = (LWO::EnvelopeType)(env.index+1);
-
-		}
-		// 'Envelope': a single animation channel
-		else if ((*it).tokens[0] == "Envelope") {
-			if (nodes.empty() || nodes.back().channels.empty())
-				DefaultLogger::get()->error("LWS: Unexpected keyword: \'Envelope\'");
-			else {
-				ReadEnvelope((*it),nodes.back().channels.back());
-			}
-		}
-		// 'ObjectMotion': animation information for older lightwave formats
-		else if (version < 3  && ((*it).tokens[0] == "ObjectMotion" ||
-			(*it).tokens[0] == "CameraMotion" ||
-			(*it).tokens[0] == "LightMotion")) {
-
-			if (nodes.empty())
-				DefaultLogger::get()->error("LWS: Unexpected keyword: \'<Light|Object|Camera>Motion\'");
-			else {
-				ReadEnvelope_Old(it,root.children.end(),nodes.back(),version);
-			}
-		}
-		// 'Pre/PostBehavior': pre/post animation behaviour for LWSC 2
-		else if (version == 2 && (*it).tokens[0] == "Pre/PostBehavior") {
-			if (nodes.empty())
-				DefaultLogger::get()->error("LWS: Unexpected keyword: \'Pre/PostBehavior'");
-			else {
-				for (std::list<LWO::Envelope>::iterator it = nodes.back().channels.begin(); it != nodes.back().channels.end(); ++it) {
-					// two ints per envelope
-					LWO::Envelope& env = *it;
-					env.pre  = (LWO::PrePostBehaviour) strtoul10(c,&c); SkipSpaces(&c);
-					env.post = (LWO::PrePostBehaviour) strtoul10(c,&c); SkipSpaces(&c);
-				}
-			}
-		}
-		// 'ParentItem': specifies the parent of the current element
-		else if ((*it).tokens[0] == "ParentItem") {
-			if (nodes.empty())
-				DefaultLogger::get()->error("LWS: Unexpected keyword: \'ParentItem\'");
-
-			else nodes.back().parent = strtoul16(c,&c);
-		}
-		// 'ParentObject': deprecated one for older formats
-		else if (version < 3 && (*it).tokens[0] == "ParentObject") {
-			if (nodes.empty())
-				DefaultLogger::get()->error("LWS: Unexpected keyword: \'ParentObject\'");
-
-			else { 
-				nodes.back().parent = strtoul10(c,&c) | (1u << 28u);
-			}
-		}
-		// 'AddCamera': add a camera to the scenegraph
-		else if ((*it).tokens[0] == "AddCamera") {
-
-			// add node to list
-			LWS::NodeDesc d;
-			d.type = LWS::NodeDesc::CAMERA;
-
-			if (version >= 4) { // handle LWSC 4 explicit ID
-				d.number = strtoul16(c,&c) & AI_LWS_MASK;
-			}
-			else d.number = cur_camera++;
-			nodes.push_back(d);
-
-			num_camera++;
-		}
-		// 'CameraName': set name of currently active camera
-		else if ((*it).tokens[0] == "CameraName") {
-			if (nodes.empty() || nodes.back().type != LWS::NodeDesc::CAMERA)
-				DefaultLogger::get()->error("LWS: Unexpected keyword: \'CameraName\'");
-
-			else nodes.back().name = c;
-		}
-		// 'AddLight': add a light to the scenegraph
-		else if ((*it).tokens[0] == "AddLight") {
-
-			// add node to list
-			LWS::NodeDesc d;
-			d.type = LWS::NodeDesc::LIGHT;
-
-			if (version >= 4) { // handle LWSC 4 explicit ID
-				d.number = strtoul16(c,&c) & AI_LWS_MASK;
-			}
-			else d.number = cur_light++;
-			nodes.push_back(d);
-
-			num_light++;
-		}
-		// 'LightName': set name of currently active light
-		else if ((*it).tokens[0] == "LightName") {
-			if (nodes.empty() || nodes.back().type != LWS::NodeDesc::LIGHT)
-				DefaultLogger::get()->error("LWS: Unexpected keyword: \'LightName\'");
-
-			else nodes.back().name = c;
-		}
-		// 'LightIntensity': set intensity of currently active light
-		else if ((*it).tokens[0] == "LightIntensity" || (*it).tokens[0] == "LgtIntensity" ) {
-			if (nodes.empty() || nodes.back().type != LWS::NodeDesc::LIGHT)
-				DefaultLogger::get()->error("LWS: Unexpected keyword: \'LightIntensity\'");
-
-			else fast_atof_move(c, nodes.back().lightIntensity );
-			
-		}
-		// 'LightType': set type of currently active light
-		else if ((*it).tokens[0] == "LightType") {
-			if (nodes.empty() || nodes.back().type != LWS::NodeDesc::LIGHT)
-				DefaultLogger::get()->error("LWS: Unexpected keyword: \'LightType\'");
-
-			else nodes.back().lightType = strtoul10(c);
-			
-		}
-		// 'LightFalloffType': set falloff type of currently active light
-		else if ((*it).tokens[0] == "LightFalloffType") {
-			if (nodes.empty() || nodes.back().type != LWS::NodeDesc::LIGHT)
-				DefaultLogger::get()->error("LWS: Unexpected keyword: \'LightFalloffType\'");
-
-			else nodes.back().lightFalloffType = strtoul10(c);
-			
-		}
-		// 'LightConeAngle': set cone angle of currently active light
-		else if ((*it).tokens[0] == "LightConeAngle") {
-			if (nodes.empty() || nodes.back().type != LWS::NodeDesc::LIGHT)
-				DefaultLogger::get()->error("LWS: Unexpected keyword: \'LightConeAngle\'");
-
-			else nodes.back().lightConeAngle = fast_atof(c);
-			
-		}
-		// 'LightEdgeAngle': set area where we're smoothing from min to max intensity
-		else if ((*it).tokens[0] == "LightEdgeAngle") {
-			if (nodes.empty() || nodes.back().type != LWS::NodeDesc::LIGHT)
-				DefaultLogger::get()->error("LWS: Unexpected keyword: \'LightEdgeAngle\'");
-
-			else nodes.back().lightEdgeAngle = fast_atof(c);
-			
-		}
-		// 'LightColor': set color of currently active light
-		else if ((*it).tokens[0] == "LightColor") {
-			if (nodes.empty() || nodes.back().type != LWS::NodeDesc::LIGHT)
-				DefaultLogger::get()->error("LWS: Unexpected keyword: \'LightColor\'");
-
-			else {
-				c = fast_atof_move(c, (float&) nodes.back().lightColor.r );
-				SkipSpaces(&c);
-				c = fast_atof_move(c, (float&) nodes.back().lightColor.g );
-				SkipSpaces(&c);
-				c = fast_atof_move(c, (float&) nodes.back().lightColor.b );
-			}
-		}
-
-		// 'PivotPosition': position of local transformation origin
-		else if ((*it).tokens[0] == "PivotPosition" || (*it).tokens[0] == "PivotPoint") {
-			if (nodes.empty())
-				DefaultLogger::get()->error("LWS: Unexpected keyword: \'PivotPosition\'");
-			else {
-				c = fast_atof_move(c, (float&) nodes.back().pivotPos.x );
-				SkipSpaces(&c);
-				c = fast_atof_move(c, (float&) nodes.back().pivotPos.y );
-				SkipSpaces(&c);
-				c = fast_atof_move(c, (float&) nodes.back().pivotPos.z );
-                // Mark pivotPos as set
-                nodes.back().isPivotSet = true;
-			}
-		}
-	}
-
-	// resolve parenting
-	for (std::list<LWS::NodeDesc>::iterator it = nodes.begin(); it != nodes.end(); ++it) {
-	
-		// check whether there is another node which calls us a parent
-		for (std::list<LWS::NodeDesc>::iterator dit = nodes.begin(); dit != nodes.end(); ++dit) {
-			if (dit != it && *it == (*dit).parent) {
-				if ((*dit).parent_resolved) {
-					// fixme: it's still possible to produce an overflow due to cross references ..
-					DefaultLogger::get()->error("LWS: Found cross reference in scenegraph");
-					continue;
-				}
-
-				(*it).children.push_back(&*dit);
-				(*dit).parent_resolved = &*it;
-			}
-		}
-	}
-
-	// find out how many nodes have no parent yet
-	unsigned int no_parent = 0;
-	for (std::list<LWS::NodeDesc>::iterator it = nodes.begin(); it != nodes.end(); ++it) {
-		if (!(*it).parent_resolved)
-			++ no_parent;
-	}
-	if (!no_parent)
-		throw DeadlyImportError("LWS: Unable to find scene root node");
-
-
-	// Load all subsequent files
-	batch.LoadAll();
-
-	// and build the final output graph by attaching the loaded external
-	// files to ourselves. first build a master graph 
-	aiScene* master = new aiScene();
-	aiNode* nd = master->mRootNode = new aiNode();
-
-	// allocate storage for cameras&lights
-	if (num_camera) {
-		master->mCameras = new aiCamera*[master->mNumCameras = num_camera];
-	}
-	aiCamera** cams = master->mCameras;
-	if (num_light) {
-		master->mLights = new aiLight*[master->mNumLights = num_light];
-	}
-	aiLight** lights = master->mLights;
-
-	std::vector<AttachmentInfo> attach;
-	std::vector<aiNodeAnim*> anims;
-
-	nd->mName.Set("<LWSRoot>");
-	nd->mChildren = new aiNode*[no_parent];
-	for (std::list<LWS::NodeDesc>::iterator it = nodes.begin(); it != nodes.end(); ++it) {
-		if (!(*it).parent_resolved) {
-			aiNode* ro = nd->mChildren[ nd->mNumChildren++ ] = new aiNode();
-			ro->mParent = nd;
-
-			// ... and build the scene graph. If we encounter object nodes,
-			// add then to our attachment table.
-			BuildGraph(ro,*it, attach, batch, cams, lights, anims);
-		}
-	}
-
-	// create a master animation channel for us
-	if (anims.size()) {
-		master->mAnimations = new aiAnimation*[master->mNumAnimations = 1];
-		aiAnimation* anim = master->mAnimations[0] = new aiAnimation();
-		anim->mName.Set("LWSMasterAnim");
-
-		// LWS uses seconds as time units, but we convert to frames
-		anim->mTicksPerSecond = fps;
-		anim->mDuration = last-(first-1); /* fixme ... zero or one-based?*/
-
-		anim->mChannels = new aiNodeAnim*[anim->mNumChannels = anims.size()];
-		std::copy(anims.begin(),anims.end(),anim->mChannels);
-	}
-
-	// convert the master scene to RH
-	MakeLeftHandedProcess monster_cheat;
-	monster_cheat.Execute(master);
-
-	// .. ccw
-	FlipWindingOrderProcess flipper;
-	flipper.Execute(master);
-
-	// OK ... finally build the output graph
-	SceneCombiner::MergeScenes(&pScene,master,attach,
-		AI_INT_MERGE_SCENE_GEN_UNIQUE_NAMES    | (!configSpeedFlag ? (
-		AI_INT_MERGE_SCENE_GEN_UNIQUE_NAMES_IF_NECESSARY | AI_INT_MERGE_SCENE_GEN_UNIQUE_MATNAMES) : 0));
-
-	// Check flags
-	if (!pScene->mNumMeshes || !pScene->mNumMaterials) {
-		pScene->mFlags |= AI_SCENE_FLAGS_INCOMPLETE;
-
-		if (pScene->mNumAnimations) {
-			// construct skeleton mesh
-			SkeletonMeshBuilder builder(pScene);
-		}
-	}
-
-}
+/*
+---------------------------------------------------------------------------
+Open Asset Import Library (ASSIMP)
+---------------------------------------------------------------------------
+
+Copyright (c) 2006-2010, ASSIMP Development Team
+
+All rights reserved.
+
+Redistribution and use of this software in source and binary forms, 
+with or without modification, are permitted provided that the following 
+conditions are met:
+
+* Redistributions of source code must retain the above
+  copyright notice, this list of conditions and the
+  following disclaimer.
+
+* Redistributions in binary form must reproduce the above
+  copyright notice, this list of conditions and the
+  following disclaimer in the documentation and/or other
+  materials provided with the distribution.
+
+* Neither the name of the ASSIMP team, nor the names of its
+  contributors may be used to endorse or promote products
+  derived from this software without specific prior
+  written permission of the ASSIMP Development Team.
+
+THIS SOFTWARE IS PROVIDED BY THE COPYRIGHT HOLDERS AND CONTRIBUTORS 
+"AS IS" AND ANY EXPRESS OR IMPLIED WARRANTIES, INCLUDING, BUT NOT 
+LIMITED TO, THE IMPLIED WARRANTIES OF MERCHANTABILITY AND FITNESS FOR
+A PARTICULAR PURPOSE ARE DISCLAIMED. IN NO EVENT SHALL THE COPYRIGHT 
+OWNER OR CONTRIBUTORS BE LIABLE FOR ANY DIRECT, INDIRECT, INCIDENTAL,
+SPECIAL, EXEMPLARY, OR CONSEQUENTIAL DAMAGES (INCLUDING, BUT NOT 
+LIMITED TO, PROCUREMENT OF SUBSTITUTE GOODS OR SERVICES; LOSS OF USE,
+DATA, OR PROFITS; OR BUSINESS INTERRUPTION) HOWEVER CAUSED AND ON ANY 
+THEORY OF LIABILITY, WHETHER IN CONTRACT, STRICT LIABILITY, OR TORT 
+(INCLUDING NEGLIGENCE OR OTHERWISE) ARISING IN ANY WAY OUT OF THE USE 
+OF THIS SOFTWARE, EVEN IF ADVISED OF THE POSSIBILITY OF SUCH DAMAGE.
+---------------------------------------------------------------------------
+*/
+
+/** @file  LWSLoader.cpp
+ *  @brief Implementation of the LWS importer class 
+ */
+
+#include "AssimpPCH.h"
+
+#include "LWSLoader.h"
+#include "ParsingUtils.h"
+#include "fast_atof.h"
+
+#include "SceneCombiner.h"
+#include "GenericProperty.h"
+#include "SkeletonMeshBuilder.h"
+#include "ConvertToLHProcess.h"
+#include "Importer.h"
+
+using namespace Assimp;
+
+// ------------------------------------------------------------------------------------------------
+// Recursive parsing of LWS files
+void LWS::Element::Parse (const char*& buffer)
+{
+	for (;SkipSpacesAndLineEnd(&buffer);SkipLine(&buffer)) {
+	
+		// begin of a new element with children
+		bool sub = false;
+		if (*buffer == '{') {
+			++buffer;
+			SkipSpaces(&buffer);
+			sub = true;
+		}
+		else if (*buffer == '}')
+			return;
+
+		children.push_back(Element());
+
+		// copy data line - read token per token
+
+		const char* cur = buffer;
+		while (!IsSpaceOrNewLine(*buffer)) ++buffer;
+		children.back().tokens[0] = std::string(cur,(size_t) (buffer-cur));
+		SkipSpaces(&buffer);
+
+		if (children.back().tokens[0] == "Plugin") 
+		{
+			DefaultLogger::get()->debug("LWS: Skipping over plugin-specific data");
+
+			// strange stuff inside Plugin/Endplugin blocks. Needn't
+			// follow LWS syntax, so we skip over it
+			for (;SkipSpacesAndLineEnd(&buffer);SkipLine(&buffer)) {
+				if (!::strncmp(buffer,"EndPlugin",9)) {
+					//SkipLine(&buffer);
+					break;
+				}
+			}
+			continue;
+		}
+
+		cur = buffer;
+		while (!IsLineEnd(*buffer)) ++buffer;
+		children.back().tokens[1] = std::string(cur,(size_t) (buffer-cur));
+
+		// parse more elements recursively
+		if (sub)
+			children.back().Parse(buffer);
+	}
+}
+
+// ------------------------------------------------------------------------------------------------
+// Constructor to be privately used by Importer
+LWSImporter::LWSImporter()
+{
+	// nothing to do here
+}
+
+// ------------------------------------------------------------------------------------------------
+// Destructor, private as well 
+LWSImporter::~LWSImporter()
+{
+	// nothing to do here
+}
+
+// ------------------------------------------------------------------------------------------------
+// Returns whether the class can handle the format of the given file. 
+bool LWSImporter::CanRead( const std::string& pFile, IOSystem* pIOHandler,bool checkSig) const
+{
+	const std::string extension = GetExtension(pFile);
+	if (extension == "lws" || extension == "mot")
+		return true;
+
+	// if check for extension is not enough, check for the magic tokens LWSC and LWMO
+	if (!extension.length() || checkSig) {
+		uint32_t tokens[2]; 
+		tokens[0] = AI_MAKE_MAGIC("LWSC");
+		tokens[1] = AI_MAKE_MAGIC("LWMO");
+		return CheckMagicToken(pIOHandler,pFile,tokens,2);
+	}
+	return false;
+}
+
+// ------------------------------------------------------------------------------------------------
+// Get list of file extensions
+void LWSImporter::GetExtensionList(std::set<std::string>& extensions)
+{
+	extensions.insert("lws");
+	extensions.insert("mot");
+}
+
+// ------------------------------------------------------------------------------------------------
+// Setup configuration properties
+void LWSImporter::SetupProperties(const Importer* pImp)
+{
+	// AI_CONFIG_FAVOUR_SPEED
+	configSpeedFlag = (0 != pImp->GetPropertyInteger(AI_CONFIG_FAVOUR_SPEED,0));
+
+	// AI_CONFIG_IMPORT_LWS_ANIM_START
+	first = pImp->GetPropertyInteger(AI_CONFIG_IMPORT_LWS_ANIM_START,
+		150392 /* magic hack */);
+
+	// AI_CONFIG_IMPORT_LWS_ANIM_END
+	last = pImp->GetPropertyInteger(AI_CONFIG_IMPORT_LWS_ANIM_END,
+		150392 /* magic hack */);
+
+	if (last < first) {
+		std::swap(last,first);
+	}
+}
+
+// ------------------------------------------------------------------------------------------------
+// Read an envelope description
+void LWSImporter::ReadEnvelope(const LWS::Element& dad, LWO::Envelope& fill )
+{
+	if (dad.children.empty()) {
+		DefaultLogger::get()->error("LWS: Envelope descriptions must not be empty");	
+		return;
+	}
+
+	// reserve enough storage
+	std::list< LWS::Element >::const_iterator it = dad.children.begin();;
+	fill.keys.reserve(strtoul10(it->tokens[1].c_str()));
+
+	for (++it; it != dad.children.end(); ++it) {
+		const char* c = (*it).tokens[1].c_str();
+
+		if ((*it).tokens[0] == "Key") {
+			fill.keys.push_back(LWO::Key());
+			LWO::Key& key = fill.keys.back();
+
+			float f;
+			SkipSpaces(&c);
+			c = fast_atof_move(c,key.value);
+			SkipSpaces(&c);
+			c = fast_atof_move(c,f);
+
+			key.time = f;
+
+			unsigned int span = strtoul10(c,&c), num = 0;
+			switch (span) {
+			
+				case 0:
+					key.inter = LWO::IT_TCB;
+					num = 5;
+					break;
+				case 1:
+				case 2:
+					key.inter = LWO::IT_HERM;
+					num = 5;
+					break;
+				case 3:
+					key.inter = LWO::IT_LINE;
+					num = 0;
+					break;
+				case 4:
+					key.inter = LWO::IT_STEP;
+					num = 0;
+					break;
+				case 5:
+					key.inter = LWO::IT_BEZ2;
+					num = 4;
+					break;
+				default:
+					DefaultLogger::get()->error("LWS: Unknown span type");
+			}
+			for (unsigned int i = 0; i < num;++i) {
+				SkipSpaces(&c);
+				c = fast_atof_move(c,key.params[i]);
+			}
+		}
+		else if ((*it).tokens[0] == "Behaviors") {
+			SkipSpaces(&c);
+			fill.pre = (LWO::PrePostBehaviour) strtoul10(c,&c);
+			SkipSpaces(&c);
+			fill.post = (LWO::PrePostBehaviour) strtoul10(c,&c);
+		}
+	}
+}
+
+// ------------------------------------------------------------------------------------------------
+// Read animation channels in the old LightWave animation format
+void LWSImporter::ReadEnvelope_Old(
+	std::list< LWS::Element >::const_iterator& it, 
+	const std::list< LWS::Element >::const_iterator& end,
+	LWS::NodeDesc& nodes,
+	unsigned int /*version*/)
+{
+	unsigned int num,sub_num;
+	if (++it == end)goto unexpected_end;
+
+	num = strtoul10((*it).tokens[0].c_str());
+	for (unsigned int i = 0; i < num; ++i) {
+	
+		nodes.channels.push_back(LWO::Envelope());
+		LWO::Envelope& envl = nodes.channels.back();
+
+		envl.index = i;
+		envl.type  = (LWO::EnvelopeType)(i+1);
+	
+		if (++it == end)goto unexpected_end;
+		sub_num = strtoul10((*it).tokens[0].c_str());
+
+		for (unsigned int n = 0; n < sub_num;++n) {
+
+			if (++it == end)goto unexpected_end;
+
+			// parse value and time, skip the rest for the moment.
+			LWO::Key key;
+			const char* c = fast_atof_move((*it).tokens[0].c_str(),key.value);
+			SkipSpaces(&c);
+			float f;
+			fast_atof_move((*it).tokens[0].c_str(),f);
+			key.time = f;
+
+			envl.keys.push_back(key);
+		}
+	}
+	return;
+
+unexpected_end:
+	DefaultLogger::get()->error("LWS: Encountered unexpected end of file while parsing object motion");
+}
+
+// ------------------------------------------------------------------------------------------------
+// Setup a nice name for a node 
+void LWSImporter::SetupNodeName(aiNode* nd, LWS::NodeDesc& src)
+{
+	const unsigned int combined = src.number | ((unsigned int)src.type) << 28u;
+
+	// the name depends on the type. We break LWS's strange naming convention
+	// and return human-readable, but still machine-parsable and unique, strings.
+	if (src.type == LWS::NodeDesc::OBJECT)	{
+
+		if (src.path.length()) {
+			std::string::size_type s = src.path.find_last_of("\\/");
+			if (s == std::string::npos)
+				s = 0;
+			else ++s;
+            std::string::size_type t = src.path.substr(s).find_last_of(".");
+			
+			nd->mName.length = ::sprintf(nd->mName.data,"%s_(%08X)",src.path.substr(s).substr(0,t).c_str(),combined);
+			return;
+		}
+	}
+	nd->mName.length = ::sprintf(nd->mName.data,"%s_(%08X)",src.name,combined);
+}
+
+// ------------------------------------------------------------------------------------------------
+// Recursively build the scenegraph
+void LWSImporter::BuildGraph(aiNode* nd, LWS::NodeDesc& src, std::vector<AttachmentInfo>& attach,
+	BatchLoader& batch,
+	aiCamera**& camOut,
+	aiLight**& lightOut, 
+	std::vector<aiNodeAnim*>& animOut)
+{
+	// Setup a very cryptic name for the node, we want the user to be happy
+	SetupNodeName(nd,src);
+    aiNode* ndAnim = nd;
+
+	// If the node is an object
+	if (src.type == LWS::NodeDesc::OBJECT) {
+
+		// If the object is from an external file, get it
+		aiScene* obj = NULL;
+        if (src.path.length() ) {
+            obj = batch.GetImport(src.id);
+            if (!obj) {
+                DefaultLogger::get()->error("LWS: Failed to read external file " + src.path);
+            }
+            else {
+                if (obj->mRootNode->mNumChildren == 1) {
+					
+                    //If the pivot is not set for this layer, get it from the external object
+                    if (!src.isPivotSet) {
+                        src.pivotPos.x = +obj->mRootNode->mTransformation.a4;
+                        src.pivotPos.y = +obj->mRootNode->mTransformation.b4;
+                        src.pivotPos.z = -obj->mRootNode->mTransformation.c4; //The sign is the RH to LH back conversion
+                    }
+					
+                    //Remove first node from obj (the old pivot), reset transform of second node (the mesh node)
+                    aiNode* newRootNode = obj->mRootNode->mChildren[0];
+					obj->mRootNode->mChildren[0] = NULL;
+					delete obj->mRootNode;
+                    obj->mRootNode = newRootNode;
+                    obj->mRootNode->mTransformation.a4 = 0.0;
+                    obj->mRootNode->mTransformation.b4 = 0.0;
+                    obj->mRootNode->mTransformation.c4 = 0.0;
+                }
+            }
+        }
+		
+		//Setup the pivot node (also the animation node), the one we received
+        nd->mName = std::string("Pivot:") + nd->mName.data;
+		ndAnim = nd;
+		
+        //Add the attachment node to it
+        nd->mNumChildren = 1;
+        nd->mChildren = new aiNode*[1];
+        nd->mChildren[0] = new aiNode();
+        nd->mChildren[0]->mParent = nd;
+        nd->mChildren[0]->mTransformation.a4 = -src.pivotPos.x;
+        nd->mChildren[0]->mTransformation.b4 = -src.pivotPos.y;
+        nd->mChildren[0]->mTransformation.c4 = -src.pivotPos.z;
+		SetupNodeName(nd->mChildren[0], src);
+		
+		//Update the attachment node
+		nd = nd->mChildren[0];
+		
+        //Push attachment, if the object came from an external file
+        if (obj) {
+            attach.push_back(AttachmentInfo(obj,nd));
+        }
+    }
+
+	// If object is a light source - setup a corresponding ai structure
+	else if (src.type == LWS::NodeDesc::LIGHT) {
+		aiLight* lit = *lightOut++ = new aiLight();
+
+		// compute final light color
+		lit->mColorDiffuse = lit->mColorSpecular = src.lightColor*src.lightIntensity;
+
+		// name to attach light to node -> unique due to LWs indexing system
+		lit->mName = nd->mName;
+
+		// detemine light type and setup additional members
+		if (src.lightType == 2) { /* spot light */
+
+			lit->mType = aiLightSource_SPOT;
+			lit->mAngleInnerCone = (float)AI_DEG_TO_RAD( src.lightConeAngle );
+			lit->mAngleOuterCone = lit->mAngleInnerCone+(float)AI_DEG_TO_RAD( src.lightEdgeAngle );
+
+		}
+		else if (src.lightType == 1) { /* directional light source */
+			lit->mType = aiLightSource_DIRECTIONAL;
+		}
+		else lit->mType = aiLightSource_POINT;
+
+		// fixme: no proper handling of light falloffs yet
+		if (src.lightFalloffType == 1)
+			lit->mAttenuationConstant = 1.f;
+		else if (src.lightFalloffType == 1)
+			lit->mAttenuationLinear = 1.f;
+		else 
+			lit->mAttenuationQuadratic = 1.f;
+	}
+
+	// If object is a camera - setup a corresponding ai structure
+	else if (src.type == LWS::NodeDesc::CAMERA) {
+		aiCamera* cam = *camOut++ = new aiCamera();
+
+		// name to attach cam to node -> unique due to LWs indexing system
+		cam->mName = nd->mName;
+	}
+
+	// Get the node transformation from the LWO key
+	LWO::AnimResolver resolver(src.channels,fps);
+	resolver.ExtractBindPose(ndAnim->mTransformation);
+
+	// .. and construct animation channels
+	aiNodeAnim* anim = NULL;
+
+	if (first != last) {
+		resolver.SetAnimationRange(first,last);
+		resolver.ExtractAnimChannel(&anim,AI_LWO_ANIM_FLAG_SAMPLE_ANIMS|AI_LWO_ANIM_FLAG_START_AT_ZERO);
+		if (anim) {
+			anim->mNodeName = ndAnim->mName;
+			animOut.push_back(anim);
+		}
+	}
+
+	// Add children
+	if (src.children.size()) {
+		nd->mChildren = new aiNode*[src.children.size()];
+		for (std::list<LWS::NodeDesc*>::iterator it = src.children.begin(); it != src.children.end(); ++it) {
+			aiNode* ndd = nd->mChildren[nd->mNumChildren++] = new aiNode();
+			ndd->mParent = nd;
+
+			BuildGraph(ndd,**it,attach,batch,camOut,lightOut,animOut);
+		}
+	}
+}
+
+// ------------------------------------------------------------------------------------------------
+// Determine the exact location of a LWO file
+std::string LWSImporter::FindLWOFile(const std::string& in)
+{
+	// insert missing directory seperator if necessary
+	std::string tmp;
+	if (in.length() > 3 && in[1] == ':'&& in[2] != '\\' && in[2] != '/')
+	{
+		tmp = in[0] + ":\\" + in.substr(2);
+	}
+	else tmp = in;
+
+	if (io->Exists(tmp))
+		return in;
+
+	// file is not accessible for us ... maybe it's packed by 
+	// LightWave's 'Package Scene' command?
+
+	// Relevant for us are the following two directories:
+	// <folder>\Objects\<hh>\<*>.lwo
+	// <folder>\Scenes\<hh>\<*>.lws
+	// where <hh> is optional.
+
+	std::string test = ".." + io->getOsSeparator() + tmp; 
+	if (io->Exists(test))
+		return test;
+
+	test = ".." + io->getOsSeparator() + test; 
+	if (io->Exists(test))
+		return test;
+
+	// return original path, maybe the IOsystem knows better
+	return tmp;
+}
+
+// ------------------------------------------------------------------------------------------------
+// Read file into given scene data structure
+void LWSImporter::InternReadFile( const std::string& pFile, aiScene* pScene, 
+	IOSystem* pIOHandler)
+{
+	io = pIOHandler;
+	boost::scoped_ptr<IOStream> file( pIOHandler->Open( pFile, "rb"));
+
+	// Check whether we can read from the file
+	if( file.get() == NULL) {
+		throw DeadlyImportError( "Failed to open LWS file " + pFile + ".");
+	}
+
+	// Allocate storage and copy the contents of the file to a memory buffer
+	std::vector< char > mBuffer;
+	TextFileToBuffer(file.get(),mBuffer);
+	
+	// Parse the file structure
+	LWS::Element root; const char* dummy = &mBuffer[0];
+	root.Parse(dummy);
+
+	// Construct a Batchimporter to read more files recursively
+	BatchLoader batch(pIOHandler);
+//	batch.SetBasePath(pFile);
+
+	// Construct an array to receive the flat output graph
+	std::list<LWS::NodeDesc> nodes;
+
+	unsigned int cur_light = 0, cur_camera = 0, cur_object = 0;
+	unsigned int num_light = 0, num_camera = 0, num_object = 0;
+
+	// check magic identifier, 'LWSC'
+	bool motion_file = false;
+	std::list< LWS::Element >::const_iterator it = root.children.begin();
+	
+	if ((*it).tokens[0] == "LWMO")
+		motion_file = true;
+
+	if ((*it).tokens[0] != "LWSC" && !motion_file)
+		throw DeadlyImportError("LWS: Not a LightWave scene, magic tag LWSC not found");
+
+	// get file format version and print to log
+	++it;
+	unsigned int version = strtoul10((*it).tokens[0].c_str());
+	DefaultLogger::get()->info("LWS file format version is " + (*it).tokens[0]);
+	first = 0.;
+	last  = 60.;
+	fps   = 25.; /* seems to be a good default frame rate */
+
+	// Now read all elements in a very straghtforward manner
+	for (; it != root.children.end(); ++it) {
+		const char* c = (*it).tokens[1].c_str();
+
+		// 'FirstFrame': begin of animation slice
+		if ((*it).tokens[0] == "FirstFrame") {
+			if (150392. != first           /* see SetupProperties() */)
+				first = strtoul10(c,&c)-1.; /* we're zero-based */
+		}
+
+		// 'LastFrame': end of animation slice
+		else if ((*it).tokens[0] == "LastFrame") {
+			if (150392. != last      /* see SetupProperties() */)
+				last = strtoul10(c,&c)-1.; /* we're zero-based */
+		}
+
+		// 'FramesPerSecond': frames per second
+		else if ((*it).tokens[0] == "FramesPerSecond") {
+			fps = strtoul10(c,&c);
+		}
+
+		// 'LoadObjectLayer': load a layer of a specific LWO file
+		else if ((*it).tokens[0] == "LoadObjectLayer") {
+
+			// get layer index
+			const int layer = strtoul10(c,&c);
+
+			// setup the layer to be loaded
+			BatchLoader::PropertyMap props;
+			SetGenericProperty(props.ints,AI_CONFIG_IMPORT_LWO_ONE_LAYER_ONLY,layer);
+
+			// add node to list
+			LWS::NodeDesc d;
+			d.type = LWS::NodeDesc::OBJECT;
+			if (version >= 4) { // handle LWSC 4 explicit ID
+				SkipSpaces(&c);
+				d.number = strtoul16(c,&c) & AI_LWS_MASK;
+			}
+			else d.number = cur_object++;
+
+			// and add the file to the import list
+			SkipSpaces(&c);
+			std::string path = FindLWOFile( c );
+			d.path = path;
+			d.id = batch.AddLoadRequest(path,0,&props);
+
+			nodes.push_back(d);
+			num_object++;
+		}
+		// 'LoadObject': load a LWO file into the scenegraph
+		else if ((*it).tokens[0] == "LoadObject") {
+			
+			// add node to list
+			LWS::NodeDesc d;
+			d.type = LWS::NodeDesc::OBJECT;
+			
+			if (version >= 4) { // handle LWSC 4 explicit ID
+				d.number = strtoul16(c,&c) & AI_LWS_MASK;
+				SkipSpaces(&c);
+			}
+			else d.number = cur_object++;
+			std::string path = FindLWOFile( c );
+			d.id = batch.AddLoadRequest(path,0,NULL);
+
+			d.path = path;
+			nodes.push_back(d);
+			num_object++;
+		}
+		// 'AddNullObject': add a dummy node to the hierarchy
+		else if ((*it).tokens[0] == "AddNullObject") {
+
+			// add node to list
+			LWS::NodeDesc d;
+			d.type = LWS::NodeDesc::OBJECT;
+			if (version >= 4) { // handle LWSC 4 explicit ID
+				d.number = strtoul16(c,&c) & AI_LWS_MASK;
+				SkipSpaces(&c);
+			}
+			else d.number = cur_object++;
+            d.name = c;
+			nodes.push_back(d);
+
+			num_object++;
+		}
+		// 'NumChannels': Number of envelope channels assigned to last layer
+		else if ((*it).tokens[0] == "NumChannels") {
+			// ignore for now
+		}
+		// 'Channel': preceedes any envelope description
+		else if ((*it).tokens[0] == "Channel") {
+			if (nodes.empty()) {
+				if (motion_file) {
+
+					// LightWave motion file. Add dummy node
+					LWS::NodeDesc d;
+					d.type = LWS::NodeDesc::OBJECT;
+					d.name = c;
+					d.number = cur_object++;
+					nodes.push_back(d);
+				}
+				else DefaultLogger::get()->error("LWS: Unexpected keyword: \'Channel\'");
+			}
+
+			// important: index of channel
+			nodes.back().channels.push_back(LWO::Envelope());
+			LWO::Envelope& env = nodes.back().channels.back();
+			
+			env.index = strtoul10(c);
+
+			// currently we can just interpret the standard channels 0...9
+			// (hack) assume that index-i yields the binary channel type from LWO
+			env.type = (LWO::EnvelopeType)(env.index+1);
+
+		}
+		// 'Envelope': a single animation channel
+		else if ((*it).tokens[0] == "Envelope") {
+			if (nodes.empty() || nodes.back().channels.empty())
+				DefaultLogger::get()->error("LWS: Unexpected keyword: \'Envelope\'");
+			else {
+				ReadEnvelope((*it),nodes.back().channels.back());
+			}
+		}
+		// 'ObjectMotion': animation information for older lightwave formats
+		else if (version < 3  && ((*it).tokens[0] == "ObjectMotion" ||
+			(*it).tokens[0] == "CameraMotion" ||
+			(*it).tokens[0] == "LightMotion")) {
+
+			if (nodes.empty())
+				DefaultLogger::get()->error("LWS: Unexpected keyword: \'<Light|Object|Camera>Motion\'");
+			else {
+				ReadEnvelope_Old(it,root.children.end(),nodes.back(),version);
+			}
+		}
+		// 'Pre/PostBehavior': pre/post animation behaviour for LWSC 2
+		else if (version == 2 && (*it).tokens[0] == "Pre/PostBehavior") {
+			if (nodes.empty())
+				DefaultLogger::get()->error("LWS: Unexpected keyword: \'Pre/PostBehavior'");
+			else {
+				for (std::list<LWO::Envelope>::iterator it = nodes.back().channels.begin(); it != nodes.back().channels.end(); ++it) {
+					// two ints per envelope
+					LWO::Envelope& env = *it;
+					env.pre  = (LWO::PrePostBehaviour) strtoul10(c,&c); SkipSpaces(&c);
+					env.post = (LWO::PrePostBehaviour) strtoul10(c,&c); SkipSpaces(&c);
+				}
+			}
+		}
+		// 'ParentItem': specifies the parent of the current element
+		else if ((*it).tokens[0] == "ParentItem") {
+			if (nodes.empty())
+				DefaultLogger::get()->error("LWS: Unexpected keyword: \'ParentItem\'");
+
+			else nodes.back().parent = strtoul16(c,&c);
+		}
+		// 'ParentObject': deprecated one for older formats
+		else if (version < 3 && (*it).tokens[0] == "ParentObject") {
+			if (nodes.empty())
+				DefaultLogger::get()->error("LWS: Unexpected keyword: \'ParentObject\'");
+
+			else { 
+				nodes.back().parent = strtoul10(c,&c) | (1u << 28u);
+			}
+		}
+		// 'AddCamera': add a camera to the scenegraph
+		else if ((*it).tokens[0] == "AddCamera") {
+
+			// add node to list
+			LWS::NodeDesc d;
+			d.type = LWS::NodeDesc::CAMERA;
+
+			if (version >= 4) { // handle LWSC 4 explicit ID
+				d.number = strtoul16(c,&c) & AI_LWS_MASK;
+			}
+			else d.number = cur_camera++;
+			nodes.push_back(d);
+
+			num_camera++;
+		}
+		// 'CameraName': set name of currently active camera
+		else if ((*it).tokens[0] == "CameraName") {
+			if (nodes.empty() || nodes.back().type != LWS::NodeDesc::CAMERA)
+				DefaultLogger::get()->error("LWS: Unexpected keyword: \'CameraName\'");
+
+			else nodes.back().name = c;
+		}
+		// 'AddLight': add a light to the scenegraph
+		else if ((*it).tokens[0] == "AddLight") {
+
+			// add node to list
+			LWS::NodeDesc d;
+			d.type = LWS::NodeDesc::LIGHT;
+
+			if (version >= 4) { // handle LWSC 4 explicit ID
+				d.number = strtoul16(c,&c) & AI_LWS_MASK;
+			}
+			else d.number = cur_light++;
+			nodes.push_back(d);
+
+			num_light++;
+		}
+		// 'LightName': set name of currently active light
+		else if ((*it).tokens[0] == "LightName") {
+			if (nodes.empty() || nodes.back().type != LWS::NodeDesc::LIGHT)
+				DefaultLogger::get()->error("LWS: Unexpected keyword: \'LightName\'");
+
+			else nodes.back().name = c;
+		}
+		// 'LightIntensity': set intensity of currently active light
+		else if ((*it).tokens[0] == "LightIntensity" || (*it).tokens[0] == "LgtIntensity" ) {
+			if (nodes.empty() || nodes.back().type != LWS::NodeDesc::LIGHT)
+				DefaultLogger::get()->error("LWS: Unexpected keyword: \'LightIntensity\'");
+
+			else fast_atof_move(c, nodes.back().lightIntensity );
+			
+		}
+		// 'LightType': set type of currently active light
+		else if ((*it).tokens[0] == "LightType") {
+			if (nodes.empty() || nodes.back().type != LWS::NodeDesc::LIGHT)
+				DefaultLogger::get()->error("LWS: Unexpected keyword: \'LightType\'");
+
+			else nodes.back().lightType = strtoul10(c);
+			
+		}
+		// 'LightFalloffType': set falloff type of currently active light
+		else if ((*it).tokens[0] == "LightFalloffType") {
+			if (nodes.empty() || nodes.back().type != LWS::NodeDesc::LIGHT)
+				DefaultLogger::get()->error("LWS: Unexpected keyword: \'LightFalloffType\'");
+
+			else nodes.back().lightFalloffType = strtoul10(c);
+			
+		}
+		// 'LightConeAngle': set cone angle of currently active light
+		else if ((*it).tokens[0] == "LightConeAngle") {
+			if (nodes.empty() || nodes.back().type != LWS::NodeDesc::LIGHT)
+				DefaultLogger::get()->error("LWS: Unexpected keyword: \'LightConeAngle\'");
+
+			else nodes.back().lightConeAngle = fast_atof(c);
+			
+		}
+		// 'LightEdgeAngle': set area where we're smoothing from min to max intensity
+		else if ((*it).tokens[0] == "LightEdgeAngle") {
+			if (nodes.empty() || nodes.back().type != LWS::NodeDesc::LIGHT)
+				DefaultLogger::get()->error("LWS: Unexpected keyword: \'LightEdgeAngle\'");
+
+			else nodes.back().lightEdgeAngle = fast_atof(c);
+			
+		}
+		// 'LightColor': set color of currently active light
+		else if ((*it).tokens[0] == "LightColor") {
+			if (nodes.empty() || nodes.back().type != LWS::NodeDesc::LIGHT)
+				DefaultLogger::get()->error("LWS: Unexpected keyword: \'LightColor\'");
+
+			else {
+				c = fast_atof_move(c, (float&) nodes.back().lightColor.r );
+				SkipSpaces(&c);
+				c = fast_atof_move(c, (float&) nodes.back().lightColor.g );
+				SkipSpaces(&c);
+				c = fast_atof_move(c, (float&) nodes.back().lightColor.b );
+			}
+		}
+
+		// 'PivotPosition': position of local transformation origin
+		else if ((*it).tokens[0] == "PivotPosition" || (*it).tokens[0] == "PivotPoint") {
+			if (nodes.empty())
+				DefaultLogger::get()->error("LWS: Unexpected keyword: \'PivotPosition\'");
+			else {
+				c = fast_atof_move(c, (float&) nodes.back().pivotPos.x );
+				SkipSpaces(&c);
+				c = fast_atof_move(c, (float&) nodes.back().pivotPos.y );
+				SkipSpaces(&c);
+				c = fast_atof_move(c, (float&) nodes.back().pivotPos.z );
+                // Mark pivotPos as set
+                nodes.back().isPivotSet = true;
+			}
+		}
+	}
+
+	// resolve parenting
+	for (std::list<LWS::NodeDesc>::iterator it = nodes.begin(); it != nodes.end(); ++it) {
+	
+		// check whether there is another node which calls us a parent
+		for (std::list<LWS::NodeDesc>::iterator dit = nodes.begin(); dit != nodes.end(); ++dit) {
+			if (dit != it && *it == (*dit).parent) {
+				if ((*dit).parent_resolved) {
+					// fixme: it's still possible to produce an overflow due to cross references ..
+					DefaultLogger::get()->error("LWS: Found cross reference in scenegraph");
+					continue;
+				}
+
+				(*it).children.push_back(&*dit);
+				(*dit).parent_resolved = &*it;
+			}
+		}
+	}
+
+	// find out how many nodes have no parent yet
+	unsigned int no_parent = 0;
+	for (std::list<LWS::NodeDesc>::iterator it = nodes.begin(); it != nodes.end(); ++it) {
+		if (!(*it).parent_resolved)
+			++ no_parent;
+	}
+	if (!no_parent)
+		throw DeadlyImportError("LWS: Unable to find scene root node");
+
+
+	// Load all subsequent files
+	batch.LoadAll();
+
+	// and build the final output graph by attaching the loaded external
+	// files to ourselves. first build a master graph 
+	aiScene* master = new aiScene();
+	aiNode* nd = master->mRootNode = new aiNode();
+
+	// allocate storage for cameras&lights
+	if (num_camera) {
+		master->mCameras = new aiCamera*[master->mNumCameras = num_camera];
+	}
+	aiCamera** cams = master->mCameras;
+	if (num_light) {
+		master->mLights = new aiLight*[master->mNumLights = num_light];
+	}
+	aiLight** lights = master->mLights;
+
+	std::vector<AttachmentInfo> attach;
+	std::vector<aiNodeAnim*> anims;
+
+	nd->mName.Set("<LWSRoot>");
+	nd->mChildren = new aiNode*[no_parent];
+	for (std::list<LWS::NodeDesc>::iterator it = nodes.begin(); it != nodes.end(); ++it) {
+		if (!(*it).parent_resolved) {
+			aiNode* ro = nd->mChildren[ nd->mNumChildren++ ] = new aiNode();
+			ro->mParent = nd;
+
+			// ... and build the scene graph. If we encounter object nodes,
+			// add then to our attachment table.
+			BuildGraph(ro,*it, attach, batch, cams, lights, anims);
+		}
+	}
+
+	// create a master animation channel for us
+	if (anims.size()) {
+		master->mAnimations = new aiAnimation*[master->mNumAnimations = 1];
+		aiAnimation* anim = master->mAnimations[0] = new aiAnimation();
+		anim->mName.Set("LWSMasterAnim");
+
+		// LWS uses seconds as time units, but we convert to frames
+		anim->mTicksPerSecond = fps;
+		anim->mDuration = last-(first-1); /* fixme ... zero or one-based?*/
+
+		anim->mChannels = new aiNodeAnim*[anim->mNumChannels = anims.size()];
+		std::copy(anims.begin(),anims.end(),anim->mChannels);
+	}
+
+	// convert the master scene to RH
+	MakeLeftHandedProcess monster_cheat;
+	monster_cheat.Execute(master);
+
+	// .. ccw
+	FlipWindingOrderProcess flipper;
+	flipper.Execute(master);
+
+	// OK ... finally build the output graph
+	SceneCombiner::MergeScenes(&pScene,master,attach,
+		AI_INT_MERGE_SCENE_GEN_UNIQUE_NAMES    | (!configSpeedFlag ? (
+		AI_INT_MERGE_SCENE_GEN_UNIQUE_NAMES_IF_NECESSARY | AI_INT_MERGE_SCENE_GEN_UNIQUE_MATNAMES) : 0));
+
+	// Check flags
+	if (!pScene->mNumMeshes || !pScene->mNumMaterials) {
+		pScene->mFlags |= AI_SCENE_FLAGS_INCOMPLETE;
+
+		if (pScene->mNumAnimations) {
+			// construct skeleton mesh
+			SkeletonMeshBuilder builder(pScene);
+		}
+	}
+
+}