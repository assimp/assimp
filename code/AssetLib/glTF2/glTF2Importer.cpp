--- conflicted
+++ resolved
@@ -46,7 +46,7 @@
 #include "PostProcessing/MakeVerboseFormat.h"
 
 #if !defined(ASSIMP_BUILD_NO_EXPORT)
-#include "AssetLib/glTF2/glTF2AssetWriter.h"
+#   include "AssetLib/glTF2/glTF2AssetWriter.h"
 #endif
 
 #include <assimp/CreateAnimMesh.h>
@@ -1055,7 +1055,8 @@
             attr.joint[j]->ExtractData(indices16[j], vertexRemappingTablePtr);
         }
     }
-    //
+    
+    // No indices are an invalid usecase
     if (nullptr == indices8 && nullptr == indices16) {
         // Something went completely wrong!
         ai_assert(false);
@@ -1456,7 +1457,8 @@
         }
 
         if (animsampler.input->count > animsampler.output->count) {
-            ASSIMP_LOG_WARN("Animation ", anim.name, ": Number of keyframes in sampler input ", animsampler.input->count, " exceeds number of keyframes in sampler output ", animsampler.output->count);
+            ASSIMP_LOG_WARN("Animation ", anim.name, ": Number of keyframes in sampler input ", animsampler.input->count,
+                            " exceeds number of keyframes in sampler output ", animsampler.output->count);
             continue;
         }
 
@@ -1638,18 +1640,10 @@
                     ext = "bu";
                 }
 
-<<<<<<< HEAD
-                const size_t len = strlen(ext);
-                if (len <= 3) {
-                    static_assert(sizeof(tex->achFormatHint) > 3, "achFormatHint is expected to hold at least 4 bytes.");
-                    strncpy(tex->achFormatHint, ext, len + 1);
-                }
-=======
                 size_t len = strlen(ext);
                 if (len > 3) len = 3;
                 tex->achFormatHint[3] = '\0';
                 memcpy(tex->achFormatHint, ext, len);
->>>>>>> 1ce3164b
             }
         }
     }
