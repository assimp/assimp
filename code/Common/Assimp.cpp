--- conflicted
+++ resolved
@@ -694,7 +694,602 @@
 }
 
 // ------------------------------------------------------------------------------------------------
-<<<<<<< HEAD
+ASSIMP_API int aiVector2AreEqual(
+    const C_STRUCT aiVector2D* a,
+    const C_STRUCT aiVector2D* b) {
+    ai_assert(NULL != a);
+    ai_assert(NULL != b);
+    return *a == *b;
+}
+
+// ------------------------------------------------------------------------------------------------
+ASSIMP_API int aiVector2AreEqualEpsilon(
+    const C_STRUCT aiVector2D* a,
+    const C_STRUCT aiVector2D* b,
+    const float epsilon) {
+    ai_assert(NULL != a);
+    ai_assert(NULL != b);
+    return a->Equal(*b, epsilon);
+}
+
+// ------------------------------------------------------------------------------------------------
+ASSIMP_API void aiVector2Add(
+    C_STRUCT aiVector2D* dst,
+    const C_STRUCT aiVector2D* src) {
+    ai_assert(NULL != dst);
+    ai_assert(NULL != src);
+    *dst = *dst + *src;
+}
+
+// ------------------------------------------------------------------------------------------------
+ASSIMP_API void aiVector2Subtract(
+    C_STRUCT aiVector2D* dst,
+    const C_STRUCT aiVector2D* src) {
+    ai_assert(NULL != dst);
+    ai_assert(NULL != src);
+    *dst = *dst - *src;
+}
+
+// ------------------------------------------------------------------------------------------------
+ASSIMP_API void aiVector2Scale(
+    C_STRUCT aiVector2D* dst,
+    const float s) {
+    ai_assert(NULL != dst);
+    *dst *= s;
+}
+
+// ------------------------------------------------------------------------------------------------
+ASSIMP_API void aiVector2SymMul(
+    C_STRUCT aiVector2D* dst,
+    const C_STRUCT aiVector2D* other) {
+    ai_assert(NULL != dst);
+    ai_assert(NULL != other);
+    *dst = dst->SymMul(*other);
+}
+
+// ------------------------------------------------------------------------------------------------
+ASSIMP_API void aiVector2DivideByScalar(
+    C_STRUCT aiVector2D* dst,
+    const float s) {
+    ai_assert(NULL != dst);
+    *dst /= s;
+}
+
+// ------------------------------------------------------------------------------------------------
+ASSIMP_API void aiVector2DivideByVector(
+    C_STRUCT aiVector2D* dst,
+    C_STRUCT aiVector2D* v) {
+    ai_assert(NULL != dst);
+    ai_assert(NULL != v);
+    *dst = *dst / *v;
+}
+
+// ------------------------------------------------------------------------------------------------
+ASSIMP_API float aiVector2Length(
+    const C_STRUCT aiVector2D* v) {
+    ai_assert(NULL != v);
+    return v->Length();
+}
+
+// ------------------------------------------------------------------------------------------------
+ASSIMP_API float aiVector2SquareLength(
+    const C_STRUCT aiVector2D* v) {
+    ai_assert(NULL != v);
+    return v->SquareLength();
+}
+
+// ------------------------------------------------------------------------------------------------
+ASSIMP_API void aiVector2Negate(
+    C_STRUCT aiVector2D* dst) {
+    ai_assert(NULL != dst);
+    *dst = -(*dst);
+}
+
+// ------------------------------------------------------------------------------------------------
+ASSIMP_API float aiVector2DotProduct(
+    const C_STRUCT aiVector2D* a,
+    const C_STRUCT aiVector2D* b) {
+    ai_assert(NULL != a);
+    ai_assert(NULL != b);
+    return (*a) * (*b);
+}
+
+// ------------------------------------------------------------------------------------------------
+ASSIMP_API void aiVector2Normalize(
+    C_STRUCT aiVector2D* v) {
+    ai_assert(NULL != v);
+    v->Normalize();
+}
+
+// ------------------------------------------------------------------------------------------------
+ASSIMP_API int aiVector3AreEqual(
+    const C_STRUCT aiVector3D* a,
+    const C_STRUCT aiVector3D* b) {
+    ai_assert(NULL != a);
+    ai_assert(NULL != b);
+    return *a == *b;
+}
+
+// ------------------------------------------------------------------------------------------------
+ASSIMP_API int aiVector3AreEqualEpsilon(
+    const C_STRUCT aiVector3D* a,
+    const C_STRUCT aiVector3D* b,
+    const float epsilon) {
+    ai_assert(NULL != a);
+    ai_assert(NULL != b);
+    return a->Equal(*b, epsilon);
+}
+
+// ------------------------------------------------------------------------------------------------
+ASSIMP_API int aiVector3LessThan(
+    const C_STRUCT aiVector3D* a,
+    const C_STRUCT aiVector3D* b) {
+    ai_assert(NULL != a);
+    ai_assert(NULL != b);
+    return *a < *b;
+}
+
+// ------------------------------------------------------------------------------------------------
+ASSIMP_API void aiVector3Add(
+    C_STRUCT aiVector3D* dst,
+    const C_STRUCT aiVector3D* src) {
+    ai_assert(NULL != dst);
+    ai_assert(NULL != src);
+    *dst = *dst + *src;
+}
+
+// ------------------------------------------------------------------------------------------------
+ASSIMP_API void aiVector3Subtract(
+    C_STRUCT aiVector3D* dst,
+    const C_STRUCT aiVector3D* src) {
+    ai_assert(NULL != dst);
+    ai_assert(NULL != src);
+    *dst = *dst - *src;
+}
+
+// ------------------------------------------------------------------------------------------------
+ASSIMP_API void aiVector3Scale(
+    C_STRUCT aiVector3D* dst,
+    const float s) {
+    ai_assert(NULL != dst);
+    *dst *= s;
+}
+
+// ------------------------------------------------------------------------------------------------
+ASSIMP_API void aiVector3SymMul(
+    C_STRUCT aiVector3D* dst,
+    const C_STRUCT aiVector3D* other) {
+    ai_assert(NULL != dst);
+    ai_assert(NULL != other);
+    *dst = dst->SymMul(*other);
+}
+
+// ------------------------------------------------------------------------------------------------
+ASSIMP_API void aiVector3DivideByScalar(
+    C_STRUCT aiVector3D* dst, const float s) {
+    ai_assert(NULL != dst);
+    *dst /= s;
+}
+
+// ------------------------------------------------------------------------------------------------
+ASSIMP_API void aiVector3DivideByVector(
+    C_STRUCT aiVector3D* dst,
+    C_STRUCT aiVector3D* v) {
+    ai_assert(NULL != dst);
+    ai_assert(NULL != v);
+    *dst = *dst / *v;
+}
+
+// ------------------------------------------------------------------------------------------------
+ASSIMP_API float aiVector3Length(
+    const C_STRUCT aiVector3D* v) {
+    ai_assert(NULL != v);
+    return v->Length();
+}
+
+// ------------------------------------------------------------------------------------------------
+ASSIMP_API float aiVector3SquareLength(
+    const C_STRUCT aiVector3D* v) {
+    ai_assert(NULL != v);
+    return v->SquareLength();
+}
+
+// ------------------------------------------------------------------------------------------------
+ASSIMP_API void aiVector3Negate(
+    C_STRUCT aiVector3D* dst) {
+    ai_assert(NULL != dst);
+    *dst = -(*dst);
+}
+
+// ------------------------------------------------------------------------------------------------
+ASSIMP_API float aiVector3DotProduct(
+    const C_STRUCT aiVector3D* a,
+    const C_STRUCT aiVector3D* b) {
+    ai_assert(NULL != a);
+    ai_assert(NULL != b);
+    return (*a) * (*b);
+}
+
+// ------------------------------------------------------------------------------------------------
+ASSIMP_API void aiVector3CrossProduct(
+    C_STRUCT aiVector3D* dst,
+    const C_STRUCT aiVector3D* a,
+    const C_STRUCT aiVector3D* b) {
+    ai_assert(NULL != dst);
+    ai_assert(NULL != a);
+    ai_assert(NULL != b);
+    *dst = *a ^ *b;
+}
+
+// ------------------------------------------------------------------------------------------------
+ASSIMP_API void aiVector3Normalize(
+    C_STRUCT aiVector3D* v) {
+    ai_assert(NULL != v);
+    v->Normalize();
+}
+
+// ------------------------------------------------------------------------------------------------
+ASSIMP_API void aiVector3NormalizeSafe(
+    C_STRUCT aiVector3D* v) {
+    ai_assert(NULL != v);
+    v->NormalizeSafe();
+}
+
+// ------------------------------------------------------------------------------------------------
+ASSIMP_API void aiVector3RotateByQuaternion(
+    C_STRUCT aiVector3D* v,
+    const C_STRUCT aiQuaternion* q) {
+    ai_assert(NULL != v);
+    ai_assert(NULL != q);
+    *v = q->Rotate(*v);
+}
+
+// ------------------------------------------------------------------------------------------------
+ASSIMP_API void aiMatrix3FromMatrix4(
+    C_STRUCT aiMatrix3x3* dst,
+    const C_STRUCT aiMatrix4x4* mat) {
+    ai_assert(NULL != dst);
+    ai_assert(NULL != mat);
+    *dst = aiMatrix3x3(*mat);
+}
+
+// ------------------------------------------------------------------------------------------------
+ASSIMP_API void aiMatrix3FromQuaternion(
+    C_STRUCT aiMatrix3x3* mat,
+    const C_STRUCT aiQuaternion* q) {
+    ai_assert(NULL != mat);
+    ai_assert(NULL != q);
+    *mat = q->GetMatrix();
+}
+
+// ------------------------------------------------------------------------------------------------
+ASSIMP_API int aiMatrix3AreEqual(
+    const C_STRUCT aiMatrix3x3* a,
+    const C_STRUCT aiMatrix3x3* b) {
+    ai_assert(NULL != a);
+    ai_assert(NULL != b);
+    return *a == *b;
+}
+
+// ------------------------------------------------------------------------------------------------
+ASSIMP_API int aiMatrix3AreEqualEpsilon(
+    const C_STRUCT aiMatrix3x3* a,
+    const C_STRUCT aiMatrix3x3* b,
+    const float epsilon) {
+    ai_assert(NULL != a);
+    ai_assert(NULL != b);
+    return a->Equal(*b, epsilon);
+}
+
+// ------------------------------------------------------------------------------------------------
+ASSIMP_API void aiMatrix3Inverse(C_STRUCT aiMatrix3x3* mat) {
+    ai_assert(NULL != mat);
+    mat->Inverse();
+}
+
+// ------------------------------------------------------------------------------------------------
+ASSIMP_API float aiMatrix3Determinant(const C_STRUCT aiMatrix3x3* mat) {
+    ai_assert(NULL != mat);
+    return mat->Determinant();
+}
+
+// ------------------------------------------------------------------------------------------------
+ASSIMP_API void aiMatrix3RotationZ(
+    C_STRUCT aiMatrix3x3* mat,
+    const float angle) {
+    ai_assert(NULL != mat);
+    aiMatrix3x3::RotationZ(angle, *mat);
+}
+
+// ------------------------------------------------------------------------------------------------
+ASSIMP_API void aiMatrix3FromRotationAroundAxis(
+    C_STRUCT aiMatrix3x3* mat,
+    const C_STRUCT aiVector3D* axis,
+    const float angle) {
+    ai_assert(NULL != mat);
+    ai_assert(NULL != axis);
+    aiMatrix3x3::Rotation(angle, *axis, *mat);
+}
+
+// ------------------------------------------------------------------------------------------------
+ASSIMP_API void aiMatrix3Translation(
+    C_STRUCT aiMatrix3x3* mat,
+    const C_STRUCT aiVector2D* translation) {
+    ai_assert(NULL != mat);
+    ai_assert(NULL != translation);
+    aiMatrix3x3::Translation(*translation, *mat);
+}
+
+// ------------------------------------------------------------------------------------------------
+ASSIMP_API void aiMatrix3FromTo(
+    C_STRUCT aiMatrix3x3* mat,
+    const C_STRUCT aiVector3D* from,
+    const C_STRUCT aiVector3D* to) {
+    ai_assert(NULL != mat);
+    ai_assert(NULL != from);
+    ai_assert(NULL != to);
+    aiMatrix3x3::FromToMatrix(*from, *to, *mat);
+}
+
+// ------------------------------------------------------------------------------------------------
+ASSIMP_API void aiMatrix4FromMatrix3(
+    C_STRUCT aiMatrix4x4* dst,
+    const C_STRUCT aiMatrix3x3* mat) {
+    ai_assert(NULL != dst);
+    ai_assert(NULL != mat);
+    *dst = aiMatrix4x4(*mat);
+}
+
+// ------------------------------------------------------------------------------------------------
+ASSIMP_API void aiMatrix4FromScalingQuaternionPosition(
+    C_STRUCT aiMatrix4x4* mat,
+    const C_STRUCT aiVector3D* scaling,
+    const C_STRUCT aiQuaternion* rotation,
+    const C_STRUCT aiVector3D* position) {
+    ai_assert(NULL != mat);
+    ai_assert(NULL != scaling);
+    ai_assert(NULL != rotation);
+    ai_assert(NULL != position);
+    *mat = aiMatrix4x4(*scaling, *rotation, *position);
+}
+
+// ------------------------------------------------------------------------------------------------
+ASSIMP_API void aiMatrix4Add(
+    C_STRUCT aiMatrix4x4* dst,
+    const C_STRUCT aiMatrix4x4* src) {
+    ai_assert(NULL != dst);
+    ai_assert(NULL != src);
+    *dst = *dst + *src;
+}
+
+// ------------------------------------------------------------------------------------------------
+ASSIMP_API int aiMatrix4AreEqual(
+    const C_STRUCT aiMatrix4x4* a,
+    const C_STRUCT aiMatrix4x4* b) {
+    ai_assert(NULL != a);
+    ai_assert(NULL != b);
+    return *a == *b;
+}
+
+// ------------------------------------------------------------------------------------------------
+ASSIMP_API int aiMatrix4AreEqualEpsilon(
+    const C_STRUCT aiMatrix4x4* a,
+    const C_STRUCT aiMatrix4x4* b,
+    const float epsilon) {
+    ai_assert(NULL != a);
+    ai_assert(NULL != b);
+    return a->Equal(*b, epsilon);
+}
+
+// ------------------------------------------------------------------------------------------------
+ASSIMP_API void aiMatrix4Inverse(C_STRUCT aiMatrix4x4* mat) {
+    ai_assert(NULL != mat);
+    mat->Inverse();
+}
+
+// ------------------------------------------------------------------------------------------------
+ASSIMP_API float aiMatrix4Determinant(const C_STRUCT aiMatrix4x4* mat) {
+    ai_assert(NULL != mat);
+    return mat->Determinant();
+}
+
+// ------------------------------------------------------------------------------------------------
+ASSIMP_API int aiMatrix4IsIdentity(const C_STRUCT aiMatrix4x4* mat) {
+    ai_assert(NULL != mat);
+    return mat->IsIdentity();
+}
+
+// ------------------------------------------------------------------------------------------------
+ASSIMP_API void aiMatrix4DecomposeIntoScalingEulerAnglesPosition(
+    const C_STRUCT aiMatrix4x4* mat,
+    C_STRUCT aiVector3D* scaling,
+    C_STRUCT aiVector3D* rotation,
+    C_STRUCT aiVector3D* position) {
+    ai_assert(NULL != mat);
+    ai_assert(NULL != scaling);
+    ai_assert(NULL != rotation);
+    ai_assert(NULL != position);
+    mat->Decompose(*scaling, *rotation, *position);
+}
+
+// ------------------------------------------------------------------------------------------------
+ASSIMP_API void aiMatrix4DecomposeIntoScalingAxisAnglePosition(
+    const C_STRUCT aiMatrix4x4* mat,
+    C_STRUCT aiVector3D* scaling,
+    C_STRUCT aiVector3D* axis,
+    float* angle,
+    C_STRUCT aiVector3D* position) {
+    ai_assert(NULL != mat);
+    ai_assert(NULL != scaling);
+    ai_assert(NULL != axis);
+    ai_assert(NULL != angle);
+    ai_assert(NULL != position);
+    mat->Decompose(*scaling, *axis, *angle, *position);
+}
+
+// ------------------------------------------------------------------------------------------------
+ASSIMP_API void aiMatrix4DecomposeNoScaling(
+    const C_STRUCT aiMatrix4x4* mat,
+    C_STRUCT aiQuaternion* rotation,
+    C_STRUCT aiVector3D* position) {
+    ai_assert(NULL != mat);
+    ai_assert(NULL != rotation);
+    ai_assert(NULL != position);
+    mat->DecomposeNoScaling(*rotation, *position);
+}
+
+// ------------------------------------------------------------------------------------------------
+ASSIMP_API void aiMatrix4FromEulerAngles(
+    C_STRUCT aiMatrix4x4* mat,
+    float x, float y, float z) {
+    ai_assert(NULL != mat);
+    mat->FromEulerAnglesXYZ(x, y, z);
+}
+
+// ------------------------------------------------------------------------------------------------
+ASSIMP_API void aiMatrix4RotationX(
+    C_STRUCT aiMatrix4x4* mat,
+    const float angle) {
+    ai_assert(NULL != mat);
+    aiMatrix4x4::RotationX(angle, *mat);
+}
+
+// ------------------------------------------------------------------------------------------------
+ASSIMP_API void aiMatrix4RotationY(
+    C_STRUCT aiMatrix4x4* mat,
+    const float angle) {
+    ai_assert(NULL != mat);
+    aiMatrix4x4::RotationY(angle, *mat);
+}
+
+// ------------------------------------------------------------------------------------------------
+ASSIMP_API void aiMatrix4RotationZ(
+    C_STRUCT aiMatrix4x4* mat,
+    const float angle) {
+    ai_assert(NULL != mat);
+    aiMatrix4x4::RotationZ(angle, *mat);
+}
+
+// ------------------------------------------------------------------------------------------------
+ASSIMP_API void aiMatrix4FromRotationAroundAxis(
+    C_STRUCT aiMatrix4x4* mat,
+    const C_STRUCT aiVector3D* axis,
+    const float angle) {
+    ai_assert(NULL != mat);
+    ai_assert(NULL != axis);
+    aiMatrix4x4::Rotation(angle, *axis, *mat);
+}
+
+// ------------------------------------------------------------------------------------------------
+ASSIMP_API void aiMatrix4Translation(
+    C_STRUCT aiMatrix4x4* mat,
+    const C_STRUCT aiVector3D* translation) {
+    ai_assert(NULL != mat);
+    ai_assert(NULL != translation);
+    aiMatrix4x4::Translation(*translation, *mat);
+}
+
+// ------------------------------------------------------------------------------------------------
+ASSIMP_API void aiMatrix4Scaling(
+    C_STRUCT aiMatrix4x4* mat,
+    const C_STRUCT aiVector3D* scaling) {
+    ai_assert(NULL != mat);
+    ai_assert(NULL != scaling);
+    aiMatrix4x4::Scaling(*scaling, *mat);
+}
+
+// ------------------------------------------------------------------------------------------------
+ASSIMP_API void aiMatrix4FromTo(
+    C_STRUCT aiMatrix4x4* mat,
+    const C_STRUCT aiVector3D* from,
+    const C_STRUCT aiVector3D* to) {
+    ai_assert(NULL != mat);
+    ai_assert(NULL != from);
+    ai_assert(NULL != to);
+    aiMatrix4x4::FromToMatrix(*from, *to, *mat);
+}
+
+// ------------------------------------------------------------------------------------------------
+ASSIMP_API void aiQuaternionFromEulerAngles(
+    C_STRUCT aiQuaternion* q,
+    float x, float y, float z) {
+    ai_assert(NULL != q);
+    *q = aiQuaternion(x, y, z);
+}
+
+// ------------------------------------------------------------------------------------------------
+ASSIMP_API void aiQuaternionFromAxisAngle(
+    C_STRUCT aiQuaternion* q,
+    const C_STRUCT aiVector3D* axis,
+    const float angle) {
+    ai_assert(NULL != q);
+    ai_assert(NULL != axis);
+    *q = aiQuaternion(*axis, angle);
+}
+
+// ------------------------------------------------------------------------------------------------
+ASSIMP_API void aiQuaternionFromNormalizedQuaternion(
+    C_STRUCT aiQuaternion* q,
+    const C_STRUCT aiVector3D* normalized) {
+    ai_assert(NULL != q);
+    ai_assert(NULL != normalized);
+    *q = aiQuaternion(*normalized);
+}
+
+// ------------------------------------------------------------------------------------------------
+ASSIMP_API int aiQuaternionAreEqual(
+    const C_STRUCT aiQuaternion* a,
+    const C_STRUCT aiQuaternion* b) {
+    ai_assert(NULL != a);
+    ai_assert(NULL != b);
+    return *a == *b;
+}
+
+// ------------------------------------------------------------------------------------------------
+ASSIMP_API int aiQuaternionAreEqualEpsilon(
+    const C_STRUCT aiQuaternion* a,
+    const C_STRUCT aiQuaternion* b,
+    const float epsilon) {
+    ai_assert(NULL != a);
+    ai_assert(NULL != b);
+    return a->Equal(*b, epsilon);
+}
+
+// ------------------------------------------------------------------------------------------------
+ASSIMP_API void aiQuaternionNormalize(
+    C_STRUCT aiQuaternion* q) {
+    ai_assert(NULL != q);
+    q->Normalize();
+}
+
+// ------------------------------------------------------------------------------------------------
+ASSIMP_API void aiQuaternionConjugate(
+    C_STRUCT aiQuaternion* q) {
+    ai_assert(NULL != q);
+    q->Conjugate();
+}
+
+// ------------------------------------------------------------------------------------------------
+ASSIMP_API void aiQuaternionMultiply(
+    C_STRUCT aiQuaternion* dst,
+    const C_STRUCT aiQuaternion* q) {
+    ai_assert(NULL != dst);
+    ai_assert(NULL != q);
+    *dst = (*dst) * (*q);
+}
+
+// ------------------------------------------------------------------------------------------------
+ASSIMP_API void aiQuaternionInterpolate(
+    C_STRUCT aiQuaternion* dst,
+    const C_STRUCT aiQuaternion* start,
+    const C_STRUCT aiQuaternion* end,
+    const float factor) {
+    ai_assert(NULL != dst);
+    ai_assert(NULL != start);
+    ai_assert(NULL != end);
+    aiQuaternion::Interpolate(*dst, *start, *end, factor);
+}
+// ------------------------------------------------------------------------------------------------
 ASSIMP_API const aiScene *aiImportFileP(
 		const char *pFile,
 		unsigned int pFlags,
@@ -836,600 +1431,4 @@
 	// return imported data. If the import failed the pointer is NULL anyways
 	ASSIMP_END_EXCEPTION_REGION(const aiScene *);
 	return scene;
-=======
-ASSIMP_API int aiVector2AreEqual(
-    const C_STRUCT aiVector2D* a,
-    const C_STRUCT aiVector2D* b) {
-    ai_assert(NULL != a);
-    ai_assert(NULL != b);
-    return *a == *b;
-}
-
-// ------------------------------------------------------------------------------------------------
-ASSIMP_API int aiVector2AreEqualEpsilon(
-    const C_STRUCT aiVector2D* a,
-    const C_STRUCT aiVector2D* b,
-    const float epsilon) {
-    ai_assert(NULL != a);
-    ai_assert(NULL != b);
-    return a->Equal(*b, epsilon);
-}
-
-// ------------------------------------------------------------------------------------------------
-ASSIMP_API void aiVector2Add(
-    C_STRUCT aiVector2D* dst,
-    const C_STRUCT aiVector2D* src) {
-    ai_assert(NULL != dst);
-    ai_assert(NULL != src);
-    *dst = *dst + *src;
-}
-
-// ------------------------------------------------------------------------------------------------
-ASSIMP_API void aiVector2Subtract(
-    C_STRUCT aiVector2D* dst,
-    const C_STRUCT aiVector2D* src) {
-    ai_assert(NULL != dst);
-    ai_assert(NULL != src);
-    *dst = *dst - *src;
-}
-
-// ------------------------------------------------------------------------------------------------
-ASSIMP_API void aiVector2Scale(
-    C_STRUCT aiVector2D* dst,
-    const float s) {
-    ai_assert(NULL != dst);
-    *dst *= s;
-}
-
-// ------------------------------------------------------------------------------------------------
-ASSIMP_API void aiVector2SymMul(
-    C_STRUCT aiVector2D* dst,
-    const C_STRUCT aiVector2D* other) {
-    ai_assert(NULL != dst);
-    ai_assert(NULL != other);
-    *dst = dst->SymMul(*other);
-}
-
-// ------------------------------------------------------------------------------------------------
-ASSIMP_API void aiVector2DivideByScalar(
-    C_STRUCT aiVector2D* dst,
-    const float s) {
-    ai_assert(NULL != dst);
-    *dst /= s;
-}
-
-// ------------------------------------------------------------------------------------------------
-ASSIMP_API void aiVector2DivideByVector(
-    C_STRUCT aiVector2D* dst,
-    C_STRUCT aiVector2D* v) {
-    ai_assert(NULL != dst);
-    ai_assert(NULL != v);
-    *dst = *dst / *v;
-}
-
-// ------------------------------------------------------------------------------------------------
-ASSIMP_API float aiVector2Length(
-    const C_STRUCT aiVector2D* v) {
-    ai_assert(NULL != v);
-    return v->Length();
-}
-
-// ------------------------------------------------------------------------------------------------
-ASSIMP_API float aiVector2SquareLength(
-    const C_STRUCT aiVector2D* v) {
-    ai_assert(NULL != v);
-    return v->SquareLength();
-}
-
-// ------------------------------------------------------------------------------------------------
-ASSIMP_API void aiVector2Negate(
-    C_STRUCT aiVector2D* dst) {
-    ai_assert(NULL != dst);
-    *dst = -(*dst);
-}
-
-// ------------------------------------------------------------------------------------------------
-ASSIMP_API float aiVector2DotProduct(
-    const C_STRUCT aiVector2D* a,
-    const C_STRUCT aiVector2D* b) {
-    ai_assert(NULL != a);
-    ai_assert(NULL != b);
-    return (*a) * (*b);
-}
-
-// ------------------------------------------------------------------------------------------------
-ASSIMP_API void aiVector2Normalize(
-    C_STRUCT aiVector2D* v) {
-    ai_assert(NULL != v);
-    v->Normalize();
-}
-
-// ------------------------------------------------------------------------------------------------
-ASSIMP_API int aiVector3AreEqual(
-    const C_STRUCT aiVector3D* a,
-    const C_STRUCT aiVector3D* b) {
-    ai_assert(NULL != a);
-    ai_assert(NULL != b);
-    return *a == *b;
-}
-
-// ------------------------------------------------------------------------------------------------
-ASSIMP_API int aiVector3AreEqualEpsilon(
-    const C_STRUCT aiVector3D* a,
-    const C_STRUCT aiVector3D* b,
-    const float epsilon) {
-    ai_assert(NULL != a);
-    ai_assert(NULL != b);
-    return a->Equal(*b, epsilon);
-}
-
-// ------------------------------------------------------------------------------------------------
-ASSIMP_API int aiVector3LessThan(
-    const C_STRUCT aiVector3D* a,
-    const C_STRUCT aiVector3D* b) {
-    ai_assert(NULL != a);
-    ai_assert(NULL != b);
-    return *a < *b;
-}
-
-// ------------------------------------------------------------------------------------------------
-ASSIMP_API void aiVector3Add(
-    C_STRUCT aiVector3D* dst,
-    const C_STRUCT aiVector3D* src) {
-    ai_assert(NULL != dst);
-    ai_assert(NULL != src);
-    *dst = *dst + *src;
-}
-
-// ------------------------------------------------------------------------------------------------
-ASSIMP_API void aiVector3Subtract(
-    C_STRUCT aiVector3D* dst,
-    const C_STRUCT aiVector3D* src) {
-    ai_assert(NULL != dst);
-    ai_assert(NULL != src);
-    *dst = *dst - *src;
-}
-
-// ------------------------------------------------------------------------------------------------
-ASSIMP_API void aiVector3Scale(
-    C_STRUCT aiVector3D* dst,
-    const float s) {
-    ai_assert(NULL != dst);
-    *dst *= s;
-}
-
-// ------------------------------------------------------------------------------------------------
-ASSIMP_API void aiVector3SymMul(
-    C_STRUCT aiVector3D* dst,
-    const C_STRUCT aiVector3D* other) {
-    ai_assert(NULL != dst);
-    ai_assert(NULL != other);
-    *dst = dst->SymMul(*other);
-}
-
-// ------------------------------------------------------------------------------------------------
-ASSIMP_API void aiVector3DivideByScalar(
-    C_STRUCT aiVector3D* dst, const float s) {
-    ai_assert(NULL != dst);
-    *dst /= s;
-}
-
-// ------------------------------------------------------------------------------------------------
-ASSIMP_API void aiVector3DivideByVector(
-    C_STRUCT aiVector3D* dst,
-    C_STRUCT aiVector3D* v) {
-    ai_assert(NULL != dst);
-    ai_assert(NULL != v);
-    *dst = *dst / *v;
-}
-
-// ------------------------------------------------------------------------------------------------
-ASSIMP_API float aiVector3Length(
-    const C_STRUCT aiVector3D* v) {
-    ai_assert(NULL != v);
-    return v->Length();
-}
-
-// ------------------------------------------------------------------------------------------------
-ASSIMP_API float aiVector3SquareLength(
-    const C_STRUCT aiVector3D* v) {
-    ai_assert(NULL != v);
-    return v->SquareLength();
-}
-
-// ------------------------------------------------------------------------------------------------
-ASSIMP_API void aiVector3Negate(
-    C_STRUCT aiVector3D* dst) {
-    ai_assert(NULL != dst);
-    *dst = -(*dst);
-}
-
-// ------------------------------------------------------------------------------------------------
-ASSIMP_API float aiVector3DotProduct(
-    const C_STRUCT aiVector3D* a,
-    const C_STRUCT aiVector3D* b) {
-    ai_assert(NULL != a);
-    ai_assert(NULL != b);
-    return (*a) * (*b);
-}
-
-// ------------------------------------------------------------------------------------------------
-ASSIMP_API void aiVector3CrossProduct(
-    C_STRUCT aiVector3D* dst,
-    const C_STRUCT aiVector3D* a,
-    const C_STRUCT aiVector3D* b) {
-    ai_assert(NULL != dst);
-    ai_assert(NULL != a);
-    ai_assert(NULL != b);
-    *dst = *a ^ *b;
-}
-
-// ------------------------------------------------------------------------------------------------
-ASSIMP_API void aiVector3Normalize(
-    C_STRUCT aiVector3D* v) {
-    ai_assert(NULL != v);
-    v->Normalize();
-}
-
-// ------------------------------------------------------------------------------------------------
-ASSIMP_API void aiVector3NormalizeSafe(
-    C_STRUCT aiVector3D* v) {
-    ai_assert(NULL != v);
-    v->NormalizeSafe();
-}
-
-// ------------------------------------------------------------------------------------------------
-ASSIMP_API void aiVector3RotateByQuaternion(
-    C_STRUCT aiVector3D* v,
-    const C_STRUCT aiQuaternion* q) {
-    ai_assert(NULL != v);
-    ai_assert(NULL != q);
-    *v = q->Rotate(*v);
-}
-
-// ------------------------------------------------------------------------------------------------
-ASSIMP_API void aiMatrix3FromMatrix4(
-    C_STRUCT aiMatrix3x3* dst,
-    const C_STRUCT aiMatrix4x4* mat) {
-    ai_assert(NULL != dst);
-    ai_assert(NULL != mat);
-    *dst = aiMatrix3x3(*mat);
-}
-
-// ------------------------------------------------------------------------------------------------
-ASSIMP_API void aiMatrix3FromQuaternion(
-    C_STRUCT aiMatrix3x3* mat,
-    const C_STRUCT aiQuaternion* q) {
-    ai_assert(NULL != mat);
-    ai_assert(NULL != q);
-    *mat = q->GetMatrix();
-}
-
-// ------------------------------------------------------------------------------------------------
-ASSIMP_API int aiMatrix3AreEqual(
-    const C_STRUCT aiMatrix3x3* a,
-    const C_STRUCT aiMatrix3x3* b) {
-    ai_assert(NULL != a);
-    ai_assert(NULL != b);
-    return *a == *b;
-}
-
-// ------------------------------------------------------------------------------------------------
-ASSIMP_API int aiMatrix3AreEqualEpsilon(
-    const C_STRUCT aiMatrix3x3* a,
-    const C_STRUCT aiMatrix3x3* b,
-    const float epsilon) {
-    ai_assert(NULL != a);
-    ai_assert(NULL != b);
-    return a->Equal(*b, epsilon);
-}
-
-// ------------------------------------------------------------------------------------------------
-ASSIMP_API void aiMatrix3Inverse(C_STRUCT aiMatrix3x3* mat) {
-    ai_assert(NULL != mat);
-    mat->Inverse();
-}
-
-// ------------------------------------------------------------------------------------------------
-ASSIMP_API float aiMatrix3Determinant(const C_STRUCT aiMatrix3x3* mat) {
-    ai_assert(NULL != mat);
-    return mat->Determinant();
-}
-
-// ------------------------------------------------------------------------------------------------
-ASSIMP_API void aiMatrix3RotationZ(
-    C_STRUCT aiMatrix3x3* mat,
-    const float angle) {
-    ai_assert(NULL != mat);
-    aiMatrix3x3::RotationZ(angle, *mat);
-}
-
-// ------------------------------------------------------------------------------------------------
-ASSIMP_API void aiMatrix3FromRotationAroundAxis(
-    C_STRUCT aiMatrix3x3* mat,
-    const C_STRUCT aiVector3D* axis,
-    const float angle) {
-    ai_assert(NULL != mat);
-    ai_assert(NULL != axis);
-    aiMatrix3x3::Rotation(angle, *axis, *mat);
-}
-
-// ------------------------------------------------------------------------------------------------
-ASSIMP_API void aiMatrix3Translation(
-    C_STRUCT aiMatrix3x3* mat,
-    const C_STRUCT aiVector2D* translation) {
-    ai_assert(NULL != mat);
-    ai_assert(NULL != translation);
-    aiMatrix3x3::Translation(*translation, *mat);
-}
-
-// ------------------------------------------------------------------------------------------------
-ASSIMP_API void aiMatrix3FromTo(
-    C_STRUCT aiMatrix3x3* mat,
-    const C_STRUCT aiVector3D* from,
-    const C_STRUCT aiVector3D* to) {
-    ai_assert(NULL != mat);
-    ai_assert(NULL != from);
-    ai_assert(NULL != to);
-    aiMatrix3x3::FromToMatrix(*from, *to, *mat);
-}
-
-// ------------------------------------------------------------------------------------------------
-ASSIMP_API void aiMatrix4FromMatrix3(
-    C_STRUCT aiMatrix4x4* dst,
-    const C_STRUCT aiMatrix3x3* mat) {
-    ai_assert(NULL != dst);
-    ai_assert(NULL != mat);
-    *dst = aiMatrix4x4(*mat);
-}
-
-// ------------------------------------------------------------------------------------------------
-ASSIMP_API void aiMatrix4FromScalingQuaternionPosition(
-    C_STRUCT aiMatrix4x4* mat,
-    const C_STRUCT aiVector3D* scaling,
-    const C_STRUCT aiQuaternion* rotation,
-    const C_STRUCT aiVector3D* position) {
-    ai_assert(NULL != mat);
-    ai_assert(NULL != scaling);
-    ai_assert(NULL != rotation);
-    ai_assert(NULL != position);
-    *mat = aiMatrix4x4(*scaling, *rotation, *position);
-}
-
-// ------------------------------------------------------------------------------------------------
-ASSIMP_API void aiMatrix4Add(
-    C_STRUCT aiMatrix4x4* dst,
-    const C_STRUCT aiMatrix4x4* src) {
-    ai_assert(NULL != dst);
-    ai_assert(NULL != src);
-    *dst = *dst + *src;
-}
-
-// ------------------------------------------------------------------------------------------------
-ASSIMP_API int aiMatrix4AreEqual(
-    const C_STRUCT aiMatrix4x4* a,
-    const C_STRUCT aiMatrix4x4* b) {
-    ai_assert(NULL != a);
-    ai_assert(NULL != b);
-    return *a == *b;
-}
-
-// ------------------------------------------------------------------------------------------------
-ASSIMP_API int aiMatrix4AreEqualEpsilon(
-    const C_STRUCT aiMatrix4x4* a,
-    const C_STRUCT aiMatrix4x4* b,
-    const float epsilon) {
-    ai_assert(NULL != a);
-    ai_assert(NULL != b);
-    return a->Equal(*b, epsilon);
-}
-
-// ------------------------------------------------------------------------------------------------
-ASSIMP_API void aiMatrix4Inverse(C_STRUCT aiMatrix4x4* mat) {
-    ai_assert(NULL != mat);
-    mat->Inverse();
-}
-
-// ------------------------------------------------------------------------------------------------
-ASSIMP_API float aiMatrix4Determinant(const C_STRUCT aiMatrix4x4* mat) {
-    ai_assert(NULL != mat);
-    return mat->Determinant();
-}
-
-// ------------------------------------------------------------------------------------------------
-ASSIMP_API int aiMatrix4IsIdentity(const C_STRUCT aiMatrix4x4* mat) {
-    ai_assert(NULL != mat);
-    return mat->IsIdentity();
-}
-
-// ------------------------------------------------------------------------------------------------
-ASSIMP_API void aiMatrix4DecomposeIntoScalingEulerAnglesPosition(
-    const C_STRUCT aiMatrix4x4* mat,
-    C_STRUCT aiVector3D* scaling,
-    C_STRUCT aiVector3D* rotation,
-    C_STRUCT aiVector3D* position) {
-    ai_assert(NULL != mat);
-    ai_assert(NULL != scaling);
-    ai_assert(NULL != rotation);
-    ai_assert(NULL != position);
-    mat->Decompose(*scaling, *rotation, *position);
-}
-
-// ------------------------------------------------------------------------------------------------
-ASSIMP_API void aiMatrix4DecomposeIntoScalingAxisAnglePosition(
-    const C_STRUCT aiMatrix4x4* mat,
-    C_STRUCT aiVector3D* scaling,
-    C_STRUCT aiVector3D* axis,
-    float* angle,
-    C_STRUCT aiVector3D* position) {
-    ai_assert(NULL != mat);
-    ai_assert(NULL != scaling);
-    ai_assert(NULL != axis);
-    ai_assert(NULL != angle);
-    ai_assert(NULL != position);
-    mat->Decompose(*scaling, *axis, *angle, *position);
-}
-
-// ------------------------------------------------------------------------------------------------
-ASSIMP_API void aiMatrix4DecomposeNoScaling(
-    const C_STRUCT aiMatrix4x4* mat,
-    C_STRUCT aiQuaternion* rotation,
-    C_STRUCT aiVector3D* position) {
-    ai_assert(NULL != mat);
-    ai_assert(NULL != rotation);
-    ai_assert(NULL != position);
-    mat->DecomposeNoScaling(*rotation, *position);
-}
-
-// ------------------------------------------------------------------------------------------------
-ASSIMP_API void aiMatrix4FromEulerAngles(
-    C_STRUCT aiMatrix4x4* mat,
-    float x, float y, float z) {
-    ai_assert(NULL != mat);
-    mat->FromEulerAnglesXYZ(x, y, z);
-}
-
-// ------------------------------------------------------------------------------------------------
-ASSIMP_API void aiMatrix4RotationX(
-    C_STRUCT aiMatrix4x4* mat,
-    const float angle) {
-    ai_assert(NULL != mat);
-    aiMatrix4x4::RotationX(angle, *mat);
-}
-
-// ------------------------------------------------------------------------------------------------
-ASSIMP_API void aiMatrix4RotationY(
-    C_STRUCT aiMatrix4x4* mat,
-    const float angle) {
-    ai_assert(NULL != mat);
-    aiMatrix4x4::RotationY(angle, *mat);
-}
-
-// ------------------------------------------------------------------------------------------------
-ASSIMP_API void aiMatrix4RotationZ(
-    C_STRUCT aiMatrix4x4* mat,
-    const float angle) {
-    ai_assert(NULL != mat);
-    aiMatrix4x4::RotationZ(angle, *mat);
-}
-
-// ------------------------------------------------------------------------------------------------
-ASSIMP_API void aiMatrix4FromRotationAroundAxis(
-    C_STRUCT aiMatrix4x4* mat,
-    const C_STRUCT aiVector3D* axis,
-    const float angle) {
-    ai_assert(NULL != mat);
-    ai_assert(NULL != axis);
-    aiMatrix4x4::Rotation(angle, *axis, *mat);
-}
-
-// ------------------------------------------------------------------------------------------------
-ASSIMP_API void aiMatrix4Translation(
-    C_STRUCT aiMatrix4x4* mat,
-    const C_STRUCT aiVector3D* translation) {
-    ai_assert(NULL != mat);
-    ai_assert(NULL != translation);
-    aiMatrix4x4::Translation(*translation, *mat);
-}
-
-// ------------------------------------------------------------------------------------------------
-ASSIMP_API void aiMatrix4Scaling(
-    C_STRUCT aiMatrix4x4* mat,
-    const C_STRUCT aiVector3D* scaling) {
-    ai_assert(NULL != mat);
-    ai_assert(NULL != scaling);
-    aiMatrix4x4::Scaling(*scaling, *mat);
-}
-
-// ------------------------------------------------------------------------------------------------
-ASSIMP_API void aiMatrix4FromTo(
-    C_STRUCT aiMatrix4x4* mat,
-    const C_STRUCT aiVector3D* from,
-    const C_STRUCT aiVector3D* to) {
-    ai_assert(NULL != mat);
-    ai_assert(NULL != from);
-    ai_assert(NULL != to);
-    aiMatrix4x4::FromToMatrix(*from, *to, *mat);
-}
-
-// ------------------------------------------------------------------------------------------------
-ASSIMP_API void aiQuaternionFromEulerAngles(
-    C_STRUCT aiQuaternion* q,
-    float x, float y, float z) {
-    ai_assert(NULL != q);
-    *q = aiQuaternion(x, y, z);
-}
-
-// ------------------------------------------------------------------------------------------------
-ASSIMP_API void aiQuaternionFromAxisAngle(
-    C_STRUCT aiQuaternion* q,
-    const C_STRUCT aiVector3D* axis,
-    const float angle) {
-    ai_assert(NULL != q);
-    ai_assert(NULL != axis);
-    *q = aiQuaternion(*axis, angle);
-}
-
-// ------------------------------------------------------------------------------------------------
-ASSIMP_API void aiQuaternionFromNormalizedQuaternion(
-    C_STRUCT aiQuaternion* q,
-    const C_STRUCT aiVector3D* normalized) {
-    ai_assert(NULL != q);
-    ai_assert(NULL != normalized);
-    *q = aiQuaternion(*normalized);
-}
-
-// ------------------------------------------------------------------------------------------------
-ASSIMP_API int aiQuaternionAreEqual(
-    const C_STRUCT aiQuaternion* a,
-    const C_STRUCT aiQuaternion* b) {
-    ai_assert(NULL != a);
-    ai_assert(NULL != b);
-    return *a == *b;
-}
-
-// ------------------------------------------------------------------------------------------------
-ASSIMP_API int aiQuaternionAreEqualEpsilon(
-    const C_STRUCT aiQuaternion* a,
-    const C_STRUCT aiQuaternion* b,
-    const float epsilon) {
-    ai_assert(NULL != a);
-    ai_assert(NULL != b);
-    return a->Equal(*b, epsilon);
-}
-
-// ------------------------------------------------------------------------------------------------
-ASSIMP_API void aiQuaternionNormalize(
-    C_STRUCT aiQuaternion* q) {
-    ai_assert(NULL != q);
-    q->Normalize();
-}
-
-// ------------------------------------------------------------------------------------------------
-ASSIMP_API void aiQuaternionConjugate(
-    C_STRUCT aiQuaternion* q) {
-    ai_assert(NULL != q);
-    q->Conjugate();
-}
-
-// ------------------------------------------------------------------------------------------------
-ASSIMP_API void aiQuaternionMultiply(
-    C_STRUCT aiQuaternion* dst,
-    const C_STRUCT aiQuaternion* q) {
-    ai_assert(NULL != dst);
-    ai_assert(NULL != q);
-    *dst = (*dst) * (*q);
-}
-
-// ------------------------------------------------------------------------------------------------
-ASSIMP_API void aiQuaternionInterpolate(
-    C_STRUCT aiQuaternion* dst,
-    const C_STRUCT aiQuaternion* start,
-    const C_STRUCT aiQuaternion* end,
-    const float factor) {
-    ai_assert(NULL != dst);
-    ai_assert(NULL != start);
-    ai_assert(NULL != end);
-    aiQuaternion::Interpolate(*dst, *start, *end, factor);
->>>>>>> bd5b7eca
 }