/*
Open Asset Import Library (assimp)
----------------------------------------------------------------------

Copyright (c) 2006-2024, assimp team

All rights reserved.

Redistribution and use of this software in source and binary forms,
with or without modification, are permitted provided that the
following conditions are met:

* Redistributions of source code must retain the above
  copyright notice, this list of conditions and the
  following disclaimer.

* Redistributions in binary form must reproduce the above
  copyright notice, this list of conditions and the
  following disclaimer in the documentation and/or other
  materials provided with the distribution.

* Neither the name of the assimp team, nor the names of its
  contributors may be used to endorse or promote products
  derived from this software without specific prior
  written permission of the assimp team.

THIS SOFTWARE IS PROVIDED BY THE COPYRIGHT HOLDERS AND CONTRIBUTORS
"AS IS" AND ANY EXPRESS OR IMPLIED WARRANTIES, INCLUDING, BUT NOT
LIMITED TO, THE IMPLIED WARRANTIES OF MERCHANTABILITY AND FITNESS FOR
A PARTICULAR PURPOSE ARE DISCLAIMED. IN NO EVENT SHALL THE COPYRIGHT
OWNER OR CONTRIBUTORS BE LIABLE FOR ANY DIRECT, INDIRECT, INCIDENTAL,
SPECIAL, EXEMPLARY, OR CONSEQUENTIAL DAMAGES (INCLUDING, BUT NOT
LIMITED TO, PROCUREMENT OF SUBSTITUTE GOODS OR SERVICES; LOSS OF USE,
DATA, OR PROFITS; OR BUSINESS INTERRUPTION) HOWEVER CAUSED AND ON ANY
THEORY OF LIABILITY, WHETHER IN CONTRACT, STRICT LIABILITY, OR TORT
(INCLUDING NEGLIGENCE OR OTHERWISE) ARISING IN ANY WAY OUT OF THE USE
OF THIS SOFTWARE, EVEN IF ADVISED OF THE POSSIBILITY OF SUCH DAMAGE.

----------------------------------------------------------------------
*/

/** @file  USDLoader.cpp
 *  @brief Implementation of the USD importer class
 */

#ifndef ASSIMP_BUILD_NO_USD_IMPORTER
#include <memory>
#include <sstream>

// internal headers
#include <assimp/ai_assert.h>
#include <assimp/anim.h>
#include <assimp/CreateAnimMesh.h>
#include <assimp/DefaultIOSystem.h>
#include <assimp/DefaultLogger.hpp>
#include <assimp/fast_atof.h>
#include <assimp/Importer.hpp>
#include <assimp/importerdesc.h>
#include <assimp/IOStreamBuffer.h>
#include <assimp/IOSystem.hpp>
#include "assimp/MemoryIOWrapper.h"
#include <assimp/StringUtils.h>
#include <assimp/StreamReader.h>

#include "io-util.hh" // namespace tinyusdz::io
#include "tydra/scene-access.hh"
#include "tydra/shader-network.hh"
#include "USDLoaderImplTinyusdzHelper.h"
#include "USDLoaderImplTinyusdz.h"
#include "USDLoaderUtil.h"
#include "USDPreprocessor.h"

#include "../../../contrib/tinyusdz/assimp_tinyusdz_logging.inc"

namespace {
    static constexpr char TAG[] = "tinyusdz loader";
}

namespace Assimp {
using namespace std;

void USDImporterImplTinyusdz::InternReadFile(
        const std::string &pFile,
        aiScene *pScene,
        IOSystem *pIOHandler) {
    // Grab filename for logging purposes
    size_t pos = pFile.find_last_of('/');
    string basePath = pFile.substr(0, pos);
    string nameWExt = pFile.substr(pos + 1);
    stringstream ss;
    ss.str("");
    ss << "InternReadFile(): model" << nameWExt;
    TINYUSDZLOGD(TAG, "%s", ss.str().c_str());

    bool is_load_from_mem{ pFile.substr(0, AI_MEMORYIO_MAGIC_FILENAME_LENGTH) == AI_MEMORYIO_MAGIC_FILENAME };
    std::vector<uint8_t> in_mem_data;
    if (is_load_from_mem) {
        auto stream_closer = [pIOHandler](IOStream *pStream) {
            pIOHandler->Close(pStream);
        };
        std::unique_ptr<IOStream, decltype(stream_closer)> file_stream(pIOHandler->Open(pFile, "rb"), stream_closer);
        if (!file_stream) {
            throw DeadlyImportError("Failed to open file ", pFile, ".");
        }
        size_t file_size{ file_stream->FileSize() };
        in_mem_data.resize(file_size);
        file_stream->Read(in_mem_data.data(), 1, file_size);
    }

    bool ret{ false };
    tinyusdz::USDLoadOptions options;
    tinyusdz::Stage stage;
    std::string warn, err;
    bool is_usdz{ false };
    if (isUsdc(pFile)) {
        ret = is_load_from_mem ? LoadUSDCFromMemory(in_mem_data.data(), in_mem_data.size(), pFile, &stage, &warn, &err, options) :
                                 LoadUSDCFromFile(pFile, &stage, &warn, &err, options);
        ss.str("");
        ss << "InternReadFile(): LoadUSDCFromFile() result: " << ret;
        TINYUSDZLOGD(TAG, "%s", ss.str().c_str());
    } else if (isUsda(pFile)) {
        ret = is_load_from_mem ? LoadUSDAFromMemory(in_mem_data.data(), in_mem_data.size(), pFile, &stage, &warn, &err, options) :
                                 LoadUSDAFromFile(pFile, &stage, &warn, &err, options);
        ss.str("");
        ss << "InternReadFile(): LoadUSDAFromFile() result: " << ret;
        TINYUSDZLOGD(TAG, "%s", ss.str().c_str());
    } else if (isUsdz(pFile)) {
        ret = is_load_from_mem ? LoadUSDZFromMemory(in_mem_data.data(), in_mem_data.size(), pFile, &stage, &warn, &err, options) :
                                 LoadUSDZFromFile(pFile, &stage, &warn, &err, options);
        is_usdz = true;
        ss.str("");
        ss << "InternReadFile(): LoadUSDZFromFile() result: " << ret;
        TINYUSDZLOGD(TAG, "%s", ss.str().c_str());
    } else if (isUsd(pFile)) {
        ret = is_load_from_mem ? LoadUSDFromMemory(in_mem_data.data(), in_mem_data.size(), pFile, &stage, &warn, &err, options) :
                                 LoadUSDFromFile(pFile, &stage, &warn, &err, options);
        ss.str("");
        ss << "InternReadFile(): LoadUSDFromFile() result: " << ret;
        TINYUSDZLOGD(TAG, "%s", ss.str().c_str());
    }
    if (warn.empty() && err.empty()) {
        ss.str("");
        ss << "InternReadFile(): load free of warnings/errors";
        TINYUSDZLOGD(TAG, "%s", ss.str().c_str());
    } else {
        if (!warn.empty()) {
            ss.str("");
            ss << "InternReadFile(): WARNING reported: " << warn;
            TINYUSDZLOGW(TAG, "%s", ss.str().c_str());
        }
        if (!err.empty()) {
            ss.str("");
            ss << "InternReadFile(): ERROR reported: " << err;
            TINYUSDZLOGE(TAG, "%s", ss.str().c_str());
        }
    }
    if (!ret) {
        ss.str("");
        ss << "InternReadFile(): ERROR: load failed! ret: " << ret;
        TINYUSDZLOGE(TAG, "%s", ss.str().c_str());
        return;
    }
    tinyusdz::tydra::RenderScene render_scene;
    tinyusdz::tydra::RenderSceneConverter converter;
    tinyusdz::tydra::RenderSceneConverterEnv env(stage);
    std::string usd_basedir = tinyusdz::io::GetBaseDir(pFile);
    env.set_search_paths({ usd_basedir }); // {} needed to convert to vector of char

    // NOTE: Pointer address of usdz_asset must be valid until the call of RenderSceneConverter::ConvertToRenderScene.
    tinyusdz::USDZAsset usdz_asset;
    if (is_usdz) {
        bool is_read_USDZ_asset = is_load_from_mem ? tinyusdz::ReadUSDZAssetInfoFromMemory(in_mem_data.data(), in_mem_data.size(), false, &usdz_asset, &warn, &err) :
                                                     tinyusdz::ReadUSDZAssetInfoFromFile(pFile, &usdz_asset, &warn, &err);
        if (!is_read_USDZ_asset) {
            if (!warn.empty()) {
                ss.str("");
                ss << "InternReadFile(): ReadUSDZAssetInfoFromFile: WARNING reported: " << warn;
                TINYUSDZLOGW(TAG, "%s", ss.str().c_str());
            }
            if (!err.empty()) {
                ss.str("");
                ss << "InternReadFile(): ReadUSDZAssetInfoFromFile: ERROR reported: " << err;
                TINYUSDZLOGE(TAG, "%s", ss.str().c_str());
            }
            ss.str("");
            ss << "InternReadFile(): ReadUSDZAssetInfoFromFile: ERROR!";
            TINYUSDZLOGE(TAG, "%s", ss.str().c_str());
        } else {
            ss.str("");
            ss << "InternReadFile(): ReadUSDZAssetInfoFromFile: OK";
            TINYUSDZLOGD(TAG, "%s", ss.str().c_str());
        }

        tinyusdz::AssetResolutionResolver arr;
        if (!tinyusdz::SetupUSDZAssetResolution(arr, &usdz_asset)) {
            ss.str("");
            ss << "InternReadFile(): SetupUSDZAssetResolution: ERROR: load failed! ret: " << ret;
            TINYUSDZLOGE(TAG, "%s", ss.str().c_str());
        } else {
            ss.str("");
            ss << "InternReadFile(): SetupUSDZAssetResolution: OK";
            TINYUSDZLOGD(TAG, "%s", ss.str().c_str());
            env.asset_resolver = arr;
        }
    }

    ret = converter.ConvertToRenderScene(env, &render_scene);
    if (!ret) {
        ss.str("");
        ss << "InternReadFile(): ConvertToRenderScene() failed!";
        TINYUSDZLOGE(TAG, "%s", ss.str().c_str());
        return;
    }

    // sanityCheckNodesRecursive(pScene->mRootNode);
<<<<<<< HEAD
    animations(render_scene, pScene);
=======
>>>>>>> 401279e2
    meshes(render_scene, pScene, nameWExt);
    materials(render_scene, pScene, nameWExt);
    textures(render_scene, pScene, nameWExt);
    textureImages(render_scene, pScene, nameWExt);
    buffers(render_scene, pScene, nameWExt);

    setupNodes(render_scene, pScene, nameWExt);

    setupBlendShapes(render_scene, pScene, nameWExt);
}
void USDImporterImplTinyusdz::animations(
    const tinyusdz::tydra::RenderScene& render_scene,
    aiScene* pScene) {
    if (render_scene.animations.empty()) {
        return;
    }

    pScene->mNumAnimations = render_scene.animations.size();
    pScene->mAnimations = new aiAnimation *[pScene->mNumAnimations];

    for (int animationIndex = 0; animationIndex < pScene->mNumAnimations; ++animationIndex) {

        const auto &animation = render_scene.animations[animationIndex];

        auto newAiAnimation = new aiAnimation();
        pScene->mAnimations[animationIndex] = newAiAnimation;

        newAiAnimation->mName = animation.abs_path;

        // each channel affects a node (joint)
        newAiAnimation->mNumChannels = animation.channels_map.size();
        newAiAnimation->mChannels = new aiNodeAnim *[newAiAnimation->mNumChannels];
        int channelIndex = 0;
        for (const auto &[jointName, animationChannelMap] : animation.channels_map) {
            auto newAiNodeAnim = new aiNodeAnim();
            newAiAnimation->mChannels[channelIndex] = newAiNodeAnim;
            newAiNodeAnim->mNodeName = jointName;
            newAiAnimation->mDuration = 0;

            std::vector<aiVectorKey> positionKeys;
            std::vector<aiQuatKey> rotationKeys;
            std::vector<aiVectorKey> scalingKeys;

            for (const auto &[channelType, animChannel] : animationChannelMap) {
                switch (channelType) {
                case tinyusdz::tydra::AnimationChannel::ChannelType::Rotation:
                    if (animChannel.rotations.static_value.has_value()) {
                        rotationKeys.push_back(aiQuatKey(0, tinyUsdzQuatToAiQuat(animChannel.rotations.static_value.value())));
                    }
                    for (const auto &rotationAnimSampler : animChannel.rotations.samples) {
                        if (rotationAnimSampler.t > newAiAnimation->mDuration) {
                            newAiAnimation->mDuration = rotationAnimSampler.t;
                        }

                        rotationKeys.push_back(aiQuatKey(rotationAnimSampler.t, tinyUsdzQuatToAiQuat(rotationAnimSampler.value)));
                    }
                    break;
                case tinyusdz::tydra::AnimationChannel::ChannelType::Scale:
                    if (animChannel.scales.static_value.has_value()) {
                        scalingKeys.push_back(aiVectorKey(0, tinyUsdzScaleOrPosToAssimp(animChannel.scales.static_value.value())));
                    }
                    for (const auto &scaleAnimSampler : animChannel.scales.samples) {
                        if (scaleAnimSampler.t > newAiAnimation->mDuration) {
                            newAiAnimation->mDuration = scaleAnimSampler.t;
                        }
                        scalingKeys.push_back(aiVectorKey(scaleAnimSampler.t, tinyUsdzScaleOrPosToAssimp(scaleAnimSampler.value)));
                    }
                    break;
                case tinyusdz::tydra::AnimationChannel::ChannelType::Transform:
                    if (animChannel.transforms.static_value.has_value()) {
                        aiVector3D position;
                        aiVector3D scale;
                        aiQuaternion rotation;
                        tinyUsdzMat4ToAiMat4(animChannel.transforms.static_value.value().m).Decompose(scale, rotation, position);

                        positionKeys.push_back(aiVectorKey(0, position));
                        scalingKeys.push_back(aiVectorKey(0, scale));
                        rotationKeys.push_back(aiQuatKey(0, rotation));
                    }
                    for (const auto &transformAnimSampler : animChannel.transforms.samples) {
                        if (transformAnimSampler.t > newAiAnimation->mDuration) {
                            newAiAnimation->mDuration = transformAnimSampler.t;
                        }

                        aiVector3D position;
                        aiVector3D scale;
                        aiQuaternion rotation;
                        tinyUsdzMat4ToAiMat4(transformAnimSampler.value.m).Decompose(scale, rotation, position);

                        positionKeys.push_back(aiVectorKey(transformAnimSampler.t, position));
                        scalingKeys.push_back(aiVectorKey(transformAnimSampler.t, scale));
                        rotationKeys.push_back(aiQuatKey(transformAnimSampler.t, rotation));
                    }
                    break;
                case tinyusdz::tydra::AnimationChannel::ChannelType::Translation:
                    if (animChannel.translations.static_value.has_value()) {
                        positionKeys.push_back(aiVectorKey(0, tinyUsdzScaleOrPosToAssimp(animChannel.translations.static_value.value())));
                    }
                    for (const auto &translationAnimSampler : animChannel.translations.samples) {
                        if (translationAnimSampler.t > newAiAnimation->mDuration) {
                            newAiAnimation->mDuration = translationAnimSampler.t;
                        }

                        positionKeys.push_back(aiVectorKey(translationAnimSampler.t, tinyUsdzScaleOrPosToAssimp(translationAnimSampler.value)));
                    }
                    break;
                default:
                    TINYUSDZLOGW(TAG, "Unsupported animation channel type (%s). Please update the USD importer to support this animation channel.", tinyusdzAnimChannelTypeFor(channelType).c_str());
                }
            }

            newAiNodeAnim->mNumPositionKeys = positionKeys.size();
            newAiNodeAnim->mPositionKeys = new aiVectorKey[newAiNodeAnim->mNumPositionKeys];
            std::move(positionKeys.begin(), positionKeys.end(), newAiNodeAnim->mPositionKeys);

            newAiNodeAnim->mNumRotationKeys = rotationKeys.size();
            newAiNodeAnim->mRotationKeys = new aiQuatKey[newAiNodeAnim->mNumRotationKeys];
            std::move(rotationKeys.begin(), rotationKeys.end(), newAiNodeAnim->mRotationKeys);

            newAiNodeAnim->mNumScalingKeys = scalingKeys.size();
            newAiNodeAnim->mNumScalingKeys = scalingKeys.size();
            newAiNodeAnim->mScalingKeys = new aiVectorKey[newAiNodeAnim->mNumScalingKeys];
            std::move(scalingKeys.begin(), scalingKeys.end(), newAiNodeAnim->mScalingKeys);

            ++channelIndex;
        }
    }
}

void USDImporterImplTinyusdz::meshes(
        const tinyusdz::tydra::RenderScene &render_scene,
        aiScene *pScene,
        const std::string &nameWExt) {
    stringstream ss;
    pScene->mNumMeshes = static_cast<unsigned int>(render_scene.meshes.size());
    pScene->mMeshes = new aiMesh *[pScene->mNumMeshes]();
    ss.str("");
    ss << "meshes(): pScene->mNumMeshes: " << pScene->mNumMeshes;
    TINYUSDZLOGD(TAG, "%s", ss.str().c_str());

    // Export meshes
    for (size_t meshIdx = 0; meshIdx < pScene->mNumMeshes; meshIdx++) {
        pScene->mMeshes[meshIdx] = new aiMesh();
        pScene->mMeshes[meshIdx]->mName.Set(render_scene.meshes[meshIdx].prim_name);
        ss.str("");
        ss << "   mesh[" << meshIdx << "]: " <<
                render_scene.meshes[meshIdx].joint_and_weights.jointIndices.size() << " jointIndices, " <<
                render_scene.meshes[meshIdx].joint_and_weights.jointWeights.size() << " jointWeights, elementSize: " <<
                render_scene.meshes[meshIdx].joint_and_weights.elementSize;
        TINYUSDZLOGD(TAG, "%s", ss.str().c_str());
        ss.str("");
        ss << "        skel_id: " << render_scene.meshes[meshIdx].skel_id;
        TINYUSDZLOGD(TAG, "%s", ss.str().c_str());
        if (render_scene.meshes[meshIdx].material_id > -1) {
            pScene->mMeshes[meshIdx]->mMaterialIndex = render_scene.meshes[meshIdx].material_id;
        }
        verticesForMesh(render_scene, pScene, meshIdx, nameWExt);
        facesForMesh(render_scene, pScene, meshIdx, nameWExt);
        // Some models infer normals from faces, but others need them e.g.
        //   - apple "toy car" canopy normals will be wrong
        //   - human "untitled" model (tinyusdz issue #115) will be "splotchy"
        normalsForMesh(render_scene, pScene, meshIdx, nameWExt);
        materialsForMesh(render_scene, pScene, meshIdx, nameWExt);
        uvsForMesh(render_scene, pScene, meshIdx, nameWExt);
    }
}

void USDImporterImplTinyusdz::verticesForMesh(
        const tinyusdz::tydra::RenderScene &render_scene,
        aiScene *pScene,
        size_t meshIdx,
        const std::string &nameWExt) {
    UNUSED(nameWExt);
    const auto numVertices = static_cast<unsigned int>(render_scene.meshes[meshIdx].points.size());
    pScene->mMeshes[meshIdx]->mNumVertices = numVertices;
    pScene->mMeshes[meshIdx]->mVertices = new aiVector3D[pScene->mMeshes[meshIdx]->mNumVertices];

    // Check if this is a skinned mesh
    if (int skeleton_id = render_scene.meshes[meshIdx].skel_id; skeleton_id > -1) {
        // Recursively iterate to collect all the joints in the hierarchy into a flattened array
        std::vector<const tinyusdz::tydra::SkelNode *> skeletonNodes;
        skeletonNodes.push_back(&render_scene.skeletons[skeleton_id].root_node);
        for (int i = 0; i < skeletonNodes.size(); ++i) {
<<<<<<< HEAD
            const tinyusdz::tydra::SkelNode *skeletonNode = skeletonNodes[i];

=======
>>>>>>> 401279e2
            for (const auto &child : skeletonNodes[i]->children) {
                skeletonNodes.push_back(&child);
            }
        }

        // Convert USD skeleton joints to Assimp bones
        const unsigned int numBones = skeletonNodes.size();
        pScene->mMeshes[meshIdx]->mNumBones = numBones;
        pScene->mMeshes[meshIdx]->mBones = new aiBone *[numBones];

        for (unsigned int i = 0; i < numBones; ++i) {
            const tinyusdz::tydra::SkelNode *skeletonNode = skeletonNodes[i];
            const int boneIndex = skeletonNode->joint_id;

            // Sorted so that Assimp bone ids align with USD joint id
            auto outputBone = new aiBone();
            outputBone->mName = aiString(skeletonNode->joint_name);
            outputBone->mOffsetMatrix = tinyUsdzMat4ToAiMat4(skeletonNode->bind_transform.m).Inverse();
            pScene->mMeshes[meshIdx]->mBones[boneIndex] = outputBone;
        }

        // Vertex weights
        std::vector<std::vector<aiVertexWeight>> aiBonesVertexWeights;
        aiBonesVertexWeights.resize(numBones);

        const std::vector<int> &jointIndices = render_scene.meshes[meshIdx].joint_and_weights.jointIndices;
        const std::vector<float> &jointWeightIndices = render_scene.meshes[meshIdx].joint_and_weights.jointWeights;
        const int numWeightsPerVertex = render_scene.meshes[meshIdx].joint_and_weights.elementSize;

        for (unsigned int vertexIndex = 0; vertexIndex < numVertices; ++vertexIndex) {
            for (int weightIndex = 0; weightIndex < numWeightsPerVertex; ++weightIndex) {
                const unsigned int index = vertexIndex * numWeightsPerVertex + weightIndex;
                const float jointWeight = jointWeightIndices[index];

                if (jointWeight > 0) {
                    const int jointIndex = jointIndices[index];
                    aiBonesVertexWeights[jointIndex].emplace_back(vertexIndex, jointWeight);
                }
            }
<<<<<<< HEAD
        }        
=======
        }
>>>>>>> 401279e2

        for (int boneIndex = 0; boneIndex < numBones; ++boneIndex) {
            const unsigned int numWeightsForBone = aiBonesVertexWeights[boneIndex].size();
            pScene->mMeshes[meshIdx]->mBones[boneIndex]->mWeights = new aiVertexWeight[numWeightsForBone];
            pScene->mMeshes[meshIdx]->mBones[boneIndex]->mNumWeights = numWeightsForBone;

            std::swap_ranges(aiBonesVertexWeights[boneIndex].begin(), aiBonesVertexWeights[boneIndex].end(), pScene->mMeshes[meshIdx]->mBones[boneIndex]->mWeights);
        }
    }  // Skinned mesh end

    for (size_t j = 0; j < pScene->mMeshes[meshIdx]->mNumVertices; ++j) {
        pScene->mMeshes[meshIdx]->mVertices[j].x = render_scene.meshes[meshIdx].points[j][0];
        pScene->mMeshes[meshIdx]->mVertices[j].y = render_scene.meshes[meshIdx].points[j][1];
        pScene->mMeshes[meshIdx]->mVertices[j].z = render_scene.meshes[meshIdx].points[j][2];
    }
}

void USDImporterImplTinyusdz::facesForMesh(
        const tinyusdz::tydra::RenderScene &render_scene,
        aiScene *pScene,
        size_t meshIdx,
        const std::string &nameWExt) {
    UNUSED(nameWExt);
    pScene->mMeshes[meshIdx]->mNumFaces = static_cast<unsigned int>(render_scene.meshes[meshIdx].faceVertexCounts().size());
    pScene->mMeshes[meshIdx]->mFaces = new aiFace[pScene->mMeshes[meshIdx]->mNumFaces]();
    size_t faceVertIdxOffset = 0;
    for (size_t faceIdx = 0; faceIdx < pScene->mMeshes[meshIdx]->mNumFaces; ++faceIdx) {
        pScene->mMeshes[meshIdx]->mFaces[faceIdx].mNumIndices = render_scene.meshes[meshIdx].faceVertexCounts()[faceIdx];
        pScene->mMeshes[meshIdx]->mFaces[faceIdx].mIndices = new unsigned int[pScene->mMeshes[meshIdx]->mFaces[faceIdx].mNumIndices];
        for (size_t j = 0; j < pScene->mMeshes[meshIdx]->mFaces[faceIdx].mNumIndices; ++j) {
            pScene->mMeshes[meshIdx]->mFaces[faceIdx].mIndices[j] =
                    render_scene.meshes[meshIdx].faceVertexIndices()[j + faceVertIdxOffset];
        }
        faceVertIdxOffset += pScene->mMeshes[meshIdx]->mFaces[faceIdx].mNumIndices;
    }
}

void USDImporterImplTinyusdz::normalsForMesh(
        const tinyusdz::tydra::RenderScene &render_scene,
        aiScene *pScene,
        size_t meshIdx,
        const std::string &nameWExt) {
    UNUSED(nameWExt);
    pScene->mMeshes[meshIdx]->mNormals = new aiVector3D[pScene->mMeshes[meshIdx]->mNumVertices];
    const float *floatPtr = reinterpret_cast<const float *>(render_scene.meshes[meshIdx].normals.get_data().data());
    for (size_t vertIdx = 0, fpj = 0; vertIdx < pScene->mMeshes[meshIdx]->mNumVertices; ++vertIdx, fpj += 3) {
        pScene->mMeshes[meshIdx]->mNormals[vertIdx].x = floatPtr[fpj];
        pScene->mMeshes[meshIdx]->mNormals[vertIdx].y = floatPtr[fpj + 1];
        pScene->mMeshes[meshIdx]->mNormals[vertIdx].z = floatPtr[fpj + 2];
    }
}

void USDImporterImplTinyusdz::materialsForMesh(
        const tinyusdz::tydra::RenderScene &render_scene,
        aiScene *pScene,
        size_t meshIdx,
        const std::string &nameWExt) {
    UNUSED(render_scene); UNUSED(pScene); UNUSED(meshIdx); UNUSED(nameWExt);
}

void USDImporterImplTinyusdz::uvsForMesh(
        const tinyusdz::tydra::RenderScene &render_scene,
        aiScene *pScene,
        size_t meshIdx,
        const std::string &nameWExt) {
    UNUSED(nameWExt);
    const size_t uvSlotsCount = render_scene.meshes[meshIdx].texcoords.size();
    if (uvSlotsCount < 1) {
        return;
    }
    pScene->mMeshes[meshIdx]->mTextureCoords[0] = new aiVector3D[pScene->mMeshes[meshIdx]->mNumVertices];
    pScene->mMeshes[meshIdx]->mNumUVComponents[0] = 2; // U and V stored in "x", "y" of aiVector3D.
    for (unsigned int uvSlotIdx = 0; uvSlotIdx < uvSlotsCount; ++uvSlotIdx) {
        const auto uvsForSlot = render_scene.meshes[meshIdx].texcoords.at(uvSlotIdx);
        if (uvsForSlot.get_data().size() == 0) {
            continue;
        }
        const float *floatPtr = reinterpret_cast<const float *>(uvsForSlot.get_data().data());
        for (size_t vertIdx = 0, fpj = 0; vertIdx < pScene->mMeshes[meshIdx]->mNumVertices; ++vertIdx, fpj += 2) {
            pScene->mMeshes[meshIdx]->mTextureCoords[uvSlotIdx][vertIdx].x = floatPtr[fpj];
            pScene->mMeshes[meshIdx]->mTextureCoords[uvSlotIdx][vertIdx].y = floatPtr[fpj + 1];
        }
    }
}

static aiColor3D *ownedColorPtrFor(const std::array<float, 3> &color) {
    aiColor3D *colorPtr = new aiColor3D();
    colorPtr->r = color[0];
    colorPtr->g = color[1];
    colorPtr->b = color[2];
    return colorPtr;
}

static std::string nameForTextureWithId(
        const tinyusdz::tydra::RenderScene &render_scene,
        const int targetId) {
    stringstream ss;
    std::string texName;
    for (const auto &image : render_scene.images) {
        if (image.buffer_id == targetId) {
            texName = image.asset_identifier;
            ss.str("");
            ss << "nameForTextureWithId(): found texture " << texName << " with target id " << targetId;
            TINYUSDZLOGD(TAG, "%s", ss.str().c_str());
            break;
        }
    }
    ss.str("");
    ss << "nameForTextureWithId(): ERROR!  Failed to find texture with target id " << targetId;
    TINYUSDZLOGE(TAG, "%s", ss.str().c_str());
    return texName;
}

static void assignTexture(
        const tinyusdz::tydra::RenderScene &render_scene,
        const tinyusdz::tydra::RenderMaterial &material,
        aiMaterial *mat,
        const int textureId,
        const int aiTextureType) {
    UNUSED(material);
    std::string name = nameForTextureWithId(render_scene, textureId);
    aiString *texName = new aiString();
    texName->Set(name);
    stringstream ss;
    ss.str("");
    ss << "assignTexture(): name: " << name;
    TINYUSDZLOGD(TAG, "%s", ss.str().c_str());
    // TODO: verify hard-coded '0' index is correct
    mat->AddProperty(texName, _AI_MATKEY_TEXTURE_BASE, aiTextureType, 0);
}

void USDImporterImplTinyusdz::materials(
        const tinyusdz::tydra::RenderScene &render_scene,
        aiScene *pScene,
        const std::string &nameWExt) {
    const size_t numMaterials{render_scene.materials.size()};
    (void) numMaterials; // Ignore unused variable when -Werror enabled
    stringstream ss;
    ss.str("");
    ss << "materials(): model" << nameWExt << ", numMaterials: " << numMaterials;
    TINYUSDZLOGD(TAG, "%s", ss.str().c_str());
    pScene->mNumMaterials = 0;
    if (render_scene.materials.empty()) {
        return;
    }
    pScene->mMaterials = new aiMaterial *[render_scene.materials.size()];
    for (const auto &material : render_scene.materials) {
        ss.str("");
        ss << "    material[" << pScene->mNumMaterials << "]: name: |" << material.name << "|, disp name: |" << material.display_name << "|";
        TINYUSDZLOGD(TAG, "%s", ss.str().c_str());
        aiMaterial *mat = new aiMaterial;

        aiString *materialName = new aiString();
        materialName->Set(material.name);
        mat->AddProperty(materialName, AI_MATKEY_NAME);

        mat->AddProperty(
                ownedColorPtrFor(material.surfaceShader.diffuseColor.value),
                1, AI_MATKEY_COLOR_DIFFUSE);
        mat->AddProperty(
                ownedColorPtrFor(material.surfaceShader.specularColor.value),
                1, AI_MATKEY_COLOR_SPECULAR);
        mat->AddProperty(
                ownedColorPtrFor(material.surfaceShader.emissiveColor.value),
                1, AI_MATKEY_COLOR_EMISSIVE);

        ss.str("");
        if (material.surfaceShader.diffuseColor.is_texture()) {
            assignTexture(render_scene, material, mat, material.surfaceShader.diffuseColor.texture_id, aiTextureType_DIFFUSE);
            ss << "    material[" << pScene->mNumMaterials << "]: diff tex id " << material.surfaceShader.diffuseColor.texture_id << "\n";
        }
        if (material.surfaceShader.specularColor.is_texture()) {
            assignTexture(render_scene, material, mat, material.surfaceShader.specularColor.texture_id, aiTextureType_SPECULAR);
            ss << "    material[" << pScene->mNumMaterials << "]: spec tex id " << material.surfaceShader.specularColor.texture_id << "\n";
        }
        if (material.surfaceShader.normal.is_texture()) {
            assignTexture(render_scene, material, mat, material.surfaceShader.normal.texture_id, aiTextureType_NORMALS);
            ss << "    material[" << pScene->mNumMaterials << "]: normal tex id " << material.surfaceShader.normal.texture_id << "\n";
        }
        if (material.surfaceShader.emissiveColor.is_texture()) {
            assignTexture(render_scene, material, mat, material.surfaceShader.emissiveColor.texture_id, aiTextureType_EMISSIVE);
            ss << "    material[" << pScene->mNumMaterials << "]: emissive tex id " << material.surfaceShader.emissiveColor.texture_id << "\n";
        }
        if (material.surfaceShader.occlusion.is_texture()) {
            assignTexture(render_scene, material, mat, material.surfaceShader.occlusion.texture_id, aiTextureType_LIGHTMAP);
            ss << "    material[" << pScene->mNumMaterials << "]: lightmap (occlusion) tex id " << material.surfaceShader.occlusion.texture_id << "\n";
        }
        if (material.surfaceShader.metallic.is_texture()) {
            assignTexture(render_scene, material, mat, material.surfaceShader.metallic.texture_id, aiTextureType_METALNESS);
            ss << "    material[" << pScene->mNumMaterials << "]: metallic tex id " << material.surfaceShader.metallic.texture_id << "\n";
        }
        if (material.surfaceShader.roughness.is_texture()) {
            assignTexture(render_scene, material, mat, material.surfaceShader.roughness.texture_id, aiTextureType_DIFFUSE_ROUGHNESS);
            ss << "    material[" << pScene->mNumMaterials << "]: roughness tex id " << material.surfaceShader.roughness.texture_id << "\n";
        }
        if (material.surfaceShader.clearcoat.is_texture()) {
            assignTexture(render_scene, material, mat, material.surfaceShader.clearcoat.texture_id, aiTextureType_CLEARCOAT);
            ss << "    material[" << pScene->mNumMaterials << "]: clearcoat tex id " << material.surfaceShader.clearcoat.texture_id << "\n";
        }
        if (material.surfaceShader.opacity.is_texture()) {
            assignTexture(render_scene, material, mat, material.surfaceShader.opacity.texture_id, aiTextureType_OPACITY);
            ss << "    material[" << pScene->mNumMaterials << "]: opacity tex id " << material.surfaceShader.opacity.texture_id << "\n";
        }
        if (material.surfaceShader.displacement.is_texture()) {
            assignTexture(render_scene, material, mat, material.surfaceShader.displacement.texture_id, aiTextureType_DISPLACEMENT);
            ss << "    material[" << pScene->mNumMaterials << "]: displacement tex id " << material.surfaceShader.displacement.texture_id << "\n";
        }
        if (material.surfaceShader.clearcoatRoughness.is_texture()) {
            ss << "    material[" << pScene->mNumMaterials << "]: clearcoatRoughness tex id " << material.surfaceShader.clearcoatRoughness.texture_id << "\n";
        }
        if (material.surfaceShader.opacityThreshold.is_texture()) {
            ss << "    material[" << pScene->mNumMaterials << "]: opacityThreshold tex id " << material.surfaceShader.opacityThreshold.texture_id << "\n";
        }
        if (material.surfaceShader.ior.is_texture()) {
            ss << "    material[" << pScene->mNumMaterials << "]: ior tex id " << material.surfaceShader.ior.texture_id << "\n";
        }
        if (!ss.str().empty()) {
            TINYUSDZLOGD(TAG, "%s", ss.str().c_str());
        }

        pScene->mMaterials[pScene->mNumMaterials] = mat;
        ++pScene->mNumMaterials;
    }
}

void USDImporterImplTinyusdz::textures(
        const tinyusdz::tydra::RenderScene &render_scene,
        aiScene *pScene,
        const std::string &nameWExt) {
    UNUSED(pScene);
    const size_t numTextures{render_scene.textures.size()};
    UNUSED(numTextures); // Ignore unused variable when -Werror enabled
    stringstream ss;
    ss.str("");
    ss << "textures(): model" << nameWExt << ", numTextures: " << numTextures;
    TINYUSDZLOGD(TAG, "%s", ss.str().c_str());
    size_t i{0};
    UNUSED(i);
    for (const auto &texture : render_scene.textures) {
        UNUSED(texture);
        ss.str("");
        ss << "    texture[" << i << "]: id: " << texture.texture_image_id << ", disp name: |" << texture.display_name << "|, varname_uv: " <<
                texture.varname_uv << ", prim_name: |" << texture.prim_name << "|, abs_path: |" << texture.abs_path << "|";
        TINYUSDZLOGD(TAG, "%s", ss.str().c_str());
        ++i;
    }
}

/**
 * "owned" as in, used "new" to allocate and aiScene now responsible for "delete"
 *
 * @param render_scene  renderScene object
 * @param image         textureImage object
 * @param nameWExt      filename w/ext (use to extract file type hint)
 * @return              aiTexture ptr
 */
static aiTexture *ownedEmbeddedTextureFor(
        const tinyusdz::tydra::RenderScene &render_scene,
        const tinyusdz::tydra::TextureImage &image,
        const std::string &nameWExt) {
    UNUSED(nameWExt);
    stringstream ss;
    aiTexture *tex = new aiTexture();
    size_t pos = image.asset_identifier.find_last_of('/');
    string embTexName{image.asset_identifier.substr(pos + 1)};
    tex->mFilename.Set(image.asset_identifier.c_str());
    tex->mHeight = image.height;
//    const size_t imageBytesCount{render_scene.buffers[image.buffer_id].data.size() / image.channels};
    tex->mWidth = image.width;
    if (tex->mHeight == 0) {
        pos = embTexName.find_last_of('.');
        strncpy(tex->achFormatHint, embTexName.substr(pos + 1).c_str(), 3);
        const size_t imageBytesCount{render_scene.buffers[image.buffer_id].data.size()};
        tex->pcData = (aiTexel *) new char[imageBytesCount];
        memcpy(tex->pcData, &render_scene.buffers[image.buffer_id].data[0], imageBytesCount);
    } else {
        string formatHint{"rgba8888"};
        strncpy(tex->achFormatHint, formatHint.c_str(), 8);
        const size_t imageTexelsCount{tex->mWidth * tex->mHeight};
        tex->pcData = (aiTexel *) new char[imageTexelsCount * image.channels];
        const float *floatPtr = reinterpret_cast<const float *>(&render_scene.buffers[image.buffer_id].data[0]);
        ss.str("");
        ss << "ownedEmbeddedTextureFor(): manual fill...";
        TINYUSDZLOGD(TAG, "%s", ss.str().c_str());
        for (size_t i = 0, fpi = 0; i < imageTexelsCount; ++i, fpi += 4) {
            tex->pcData[i].b = static_cast<uint8_t>(floatPtr[fpi]     * 255);
            tex->pcData[i].g = static_cast<uint8_t>(floatPtr[fpi + 1] * 255);
            tex->pcData[i].r = static_cast<uint8_t>(floatPtr[fpi + 2] * 255);
            tex->pcData[i].a = static_cast<uint8_t>(floatPtr[fpi + 3] * 255);
        }
        ss.str("");
        ss << "ownedEmbeddedTextureFor(): imageTexelsCount: " << imageTexelsCount << ", channels: " << image.channels;
        TINYUSDZLOGD(TAG, "%s", ss.str().c_str());
    }
    return tex;
}

void USDImporterImplTinyusdz::textureImages(
        const tinyusdz::tydra::RenderScene &render_scene,
        aiScene *pScene,
        const std::string &nameWExt) {
    stringstream ss;
    const size_t numTextureImages{render_scene.images.size()};
    UNUSED(numTextureImages); // Ignore unused variable when -Werror enabled
    ss.str("");
    ss << "textureImages(): model" << nameWExt << ", numTextureImages: " << numTextureImages;
    TINYUSDZLOGD(TAG, "%s", ss.str().c_str());
    pScene->mTextures = nullptr; // Need to iterate over images before knowing if valid textures available
    pScene->mNumTextures = 0;
    for (const auto &image : render_scene.images) {
        ss.str("");
        ss << "    image[" << pScene->mNumTextures << "]: |" << image.asset_identifier << "| w: " << image.width << ", h: " << image.height <<
           ", channels: " << image.channels << ", miplevel: " << image.miplevel << ", buffer id: " << image.buffer_id << "\n" <<
           "    buffers.size(): " << render_scene.buffers.size() << ", data empty? " << render_scene.buffers[image.buffer_id].data.empty();
        TINYUSDZLOGD(TAG, "%s", ss.str().c_str());
        if (image.buffer_id > -1 &&
            image.buffer_id < static_cast<long int>(render_scene.buffers.size()) &&
            !render_scene.buffers[image.buffer_id].data.empty()) {
            aiTexture *tex = ownedEmbeddedTextureFor(
                    render_scene,
                    image,
                    nameWExt);
            if (pScene->mTextures == nullptr) {
                ss.str("");
                ss << "    Init pScene->mTextures[" << render_scene.images.size() << "]";
                TINYUSDZLOGD(TAG, "%s", ss.str().c_str());
                pScene->mTextures = new aiTexture *[render_scene.images.size()];
            }
            ss.str("");
            ss << "    pScene->mTextures[" << pScene->mNumTextures << "] name: |" << tex->mFilename.C_Str() <<
                    "|, w: " << tex->mWidth << ", h: " << tex->mHeight << ", hint: " << tex->achFormatHint;
            TINYUSDZLOGD(TAG, "%s", ss.str().c_str());
            pScene->mTextures[pScene->mNumTextures++] = tex;
        }
    }
}

void USDImporterImplTinyusdz::buffers(
        const tinyusdz::tydra::RenderScene &render_scene,
        aiScene *pScene,
        const std::string &nameWExt) {
    const size_t numBuffers{render_scene.buffers.size()};
    UNUSED(pScene); UNUSED(numBuffers); // Ignore unused variable when -Werror enabled
    stringstream ss;
    ss.str("");
    ss << "buffers(): model" << nameWExt << ", numBuffers: " << numBuffers;
    TINYUSDZLOGD(TAG, "%s", ss.str().c_str());
    size_t i = 0;
    for (const auto &buffer : render_scene.buffers) {
        ss.str("");
        ss << "    buffer[" << i << "]: count: " << buffer.data.size() << ", type: " << to_string(buffer.componentType);
        TINYUSDZLOGD(TAG, "%s", ss.str().c_str());
        ++i;
    }
}

void USDImporterImplTinyusdz::setupNodes(
        const tinyusdz::tydra::RenderScene &render_scene,
        aiScene *pScene,
        const std::string &nameWExt) {
    stringstream ss;

    pScene->mRootNode = nodes(render_scene, nameWExt);
    if (pScene->mRootNode == nullptr) {
        return;
    }

    pScene->mRootNode->mNumMeshes = pScene->mNumMeshes;
    pScene->mRootNode->mMeshes = new unsigned int[pScene->mRootNode->mNumMeshes];

    ss.str("");
    ss << "setupNodes(): pScene->mNumMeshes: " << pScene->mNumMeshes;
    ss << ", mRootNode->mNumMeshes: " << pScene->mRootNode->mNumMeshes;
    TINYUSDZLOGD(TAG, "%s", ss.str().c_str());

    for (unsigned int meshIdx = 0; meshIdx < pScene->mNumMeshes; meshIdx++) {
        pScene->mRootNode->mMeshes[meshIdx] = meshIdx;
    }
}

aiNode *USDImporterImplTinyusdz::nodes(
        const tinyusdz::tydra::RenderScene &render_scene,
        const std::string &nameWExt) {
    const size_t numNodes{render_scene.nodes.size()};
    (void) numNodes; // Ignore unused variable when -Werror enabled
    stringstream ss;
    ss.str("");
    ss << "nodes(): model" << nameWExt << ", numNodes: " << numNodes;
    TINYUSDZLOGD(TAG, "%s", ss.str().c_str());

    aiNode *rootNode = nodesRecursive(nullptr, render_scene.nodes[0], render_scene.skeletons);
    return rootNode;
}

using Assimp::tinyusdzNodeTypeFor;
using Assimp::tinyUsdzMat4ToAiMat4;
using tinyusdz::tydra::NodeType;
aiNode *USDImporterImplTinyusdz::nodesRecursive(
        aiNode *pNodeParent,
        const tinyusdz::tydra::Node &node,
        const std::vector<tinyusdz::tydra::SkelHierarchy> &skeletons) {
    stringstream ss;
    aiNode *cNode = new aiNode();
    cNode->mParent = pNodeParent;
    cNode->mName.Set(node.prim_name);
    cNode->mTransformation = tinyUsdzMat4ToAiMat4(node.local_matrix.m);
    ss.str("");
    ss << "nodesRecursive(): node " << cNode->mName.C_Str() <<
            " type: |" << tinyusdzNodeTypeFor(node.nodeType) <<
            "|, disp " << node.display_name << ", abs " << node.abs_path;
    if (cNode->mParent != nullptr) {
        ss << " (parent " << cNode->mParent->mName.C_Str() << ")";
    }
    ss << " has " << node.children.size() << " children";
    if (node.id != -1) {
        ss << "\n    node mesh id: " << node.id << " (node type: " << tinyusdzNodeTypeFor(node.nodeType) << ")";
    }
    TINYUSDZLOGD(TAG, "%s", ss.str().c_str());

    unsigned int numChildren = node.children.size();

    // Find any tinyusdz skeletons which might begin at this node
    // Add the skeleton bones as child nodes
    const tinyusdz::tydra::SkelNode *skelNode = nullptr;
    for (const auto &skeleton : skeletons) {
        if (skeleton.abs_path == node.abs_path) {
            // Add this skeleton's bones as child nodes
            ++numChildren;
            skelNode = &skeleton.root_node;
            break;
        }
    }

    cNode->mNumChildren = numChildren;

    // Done. No more children.
    if (numChildren == 0) {
        return cNode;
    }

    cNode->mChildren = new aiNode *[cNode->mNumChildren];

    size_t i{ 0 };
    for (const auto &childNode : node.children) {
        cNode->mChildren[i] = nodesRecursive(cNode, childNode, skeletons);
        ++i;
    }
<<<<<<< HEAD
    
=======

>>>>>>> 401279e2
    if (skelNode != nullptr) {
        // Convert USD skeleton into an Assimp node and make it the last child
        cNode->mChildren[cNode->mNumChildren-1] = skeletonNodesRecursive(cNode, *skelNode);
    }
<<<<<<< HEAD
    
=======

>>>>>>> 401279e2
    return cNode;
}

aiNode *USDImporterImplTinyusdz::skeletonNodesRecursive(
        aiNode* pNodeParent,
        const tinyusdz::tydra::SkelNode& joint) {
    auto *cNode = new aiNode(joint.joint_path);
    cNode->mParent = pNodeParent;
    cNode->mNumMeshes = 0; // not a mesh node
    cNode->mTransformation = tinyUsdzMat4ToAiMat4(joint.rest_transform.m);

    // Done. No more children.
    if (joint.children.empty()) {
        return cNode;
    }

    cNode->mNumChildren = static_cast<unsigned int>(joint.children.size());
    cNode->mChildren = new aiNode *[cNode->mNumChildren];

    for (int i = 0; i < cNode->mNumChildren; ++i) {
        const tinyusdz::tydra::SkelNode &childJoint = joint.children[i];
        cNode->mChildren[i] = skeletonNodesRecursive(cNode, childJoint);
    }
<<<<<<< HEAD
   
=======

>>>>>>> 401279e2
    return cNode;
}

void USDImporterImplTinyusdz::sanityCheckNodesRecursive(
        aiNode *cNode) {
    stringstream ss;
    ss.str("");
    ss << "sanityCheckNodesRecursive(): node " << cNode->mName.C_Str();
    if (cNode->mParent != nullptr) {
        ss << " (parent " << cNode->mParent->mName.C_Str() << ")";
    }
    ss << " has " << cNode->mNumChildren << " children";
    TINYUSDZLOGD(TAG, "%s", ss.str().c_str());
    for (size_t i = 0; i < cNode->mNumChildren; ++i) {
        sanityCheckNodesRecursive(cNode->mChildren[i]);
    }
}

void USDImporterImplTinyusdz::setupBlendShapes(
        const tinyusdz::tydra::RenderScene &render_scene,
        aiScene *pScene,
        const std::string &nameWExt) {
    stringstream ss;
    ss.str("");
    ss << "setupBlendShapes(): iterating over " << pScene->mNumMeshes << " meshes for model" << nameWExt;
    TINYUSDZLOGD(TAG, "%s", ss.str().c_str());
    for (size_t meshIdx = 0; meshIdx < pScene->mNumMeshes; meshIdx++) {
         blendShapesForMesh(render_scene, pScene, meshIdx, nameWExt);
    }
}

void USDImporterImplTinyusdz::blendShapesForMesh(
        const tinyusdz::tydra::RenderScene &render_scene,
        aiScene *pScene,
        size_t meshIdx,
        const std::string &nameWExt) {
    UNUSED(nameWExt);
    stringstream ss;
    const unsigned int numBlendShapeTargets{static_cast<unsigned int>(render_scene.meshes[meshIdx].targets.size())};
    UNUSED(numBlendShapeTargets); // Ignore unused variable when -Werror enabled
    ss.str("");
    ss << "    blendShapesForMesh(): mesh[" << meshIdx << "], numBlendShapeTargets: " << numBlendShapeTargets;
    TINYUSDZLOGD(TAG, "%s", ss.str().c_str());
    if (numBlendShapeTargets > 0) {
        pScene->mMeshes[meshIdx]->mNumAnimMeshes = numBlendShapeTargets;
        pScene->mMeshes[meshIdx]->mAnimMeshes = new aiAnimMesh *[pScene->mMeshes[meshIdx]->mNumAnimMeshes];
    }
    auto mapIter = render_scene.meshes[meshIdx].targets.begin();
    size_t animMeshIdx{0};
    for (; mapIter != render_scene.meshes[meshIdx].targets.end(); ++mapIter) {
        const std::string name{mapIter->first};
        const tinyusdz::tydra::ShapeTarget shapeTarget{mapIter->second};
        pScene->mMeshes[meshIdx]->mAnimMeshes[animMeshIdx] = aiCreateAnimMesh(pScene->mMeshes[meshIdx]);
        ss.str("");
        ss << "        mAnimMeshes[" << animMeshIdx << "]: mNumVertices: " << pScene->mMeshes[meshIdx]->mAnimMeshes[animMeshIdx]->mNumVertices <<
                ", target: " << shapeTarget.pointIndices.size() << " pointIndices, " << shapeTarget.pointOffsets.size() <<
                " pointOffsets, " << shapeTarget.normalOffsets.size() << " normalOffsets";
        TINYUSDZLOGD(TAG, "%s", ss.str().c_str());
        for (size_t iVert = 0; iVert < shapeTarget.pointOffsets.size(); ++iVert) {
            pScene->mMeshes[meshIdx]->mAnimMeshes[animMeshIdx]->mVertices[shapeTarget.pointIndices[iVert]] +=
                    tinyUsdzScaleOrPosToAssimp(shapeTarget.pointOffsets[iVert]);
        }
        for (size_t iVert = 0; iVert < shapeTarget.normalOffsets.size(); ++iVert) {
            pScene->mMeshes[meshIdx]->mAnimMeshes[animMeshIdx]->mNormals[shapeTarget.pointIndices[iVert]] +=
                    tinyUsdzScaleOrPosToAssimp(shapeTarget.normalOffsets[iVert]);
        }
        ss.str("");
        ss << "        target[" << animMeshIdx << "]: name: " << name << ", prim_name: " <<
                shapeTarget.prim_name << ", abs_path: " << shapeTarget.abs_path <<
                ", display_name: " << shapeTarget.display_name << ", " << shapeTarget.pointIndices.size() <<
                " pointIndices, " << shapeTarget.pointOffsets.size() << " pointOffsets, " <<
                shapeTarget.normalOffsets.size() << " normalOffsets, " << shapeTarget.inbetweens.size() <<
                " inbetweens";
        TINYUSDZLOGD(TAG, "%s", ss.str().c_str());
        ++animMeshIdx;
    }
}

} // namespace Assimp

#endif // !! ASSIMP_BUILD_NO_USD_IMPORTER<|MERGE_RESOLUTION|>--- conflicted
+++ resolved
@@ -213,10 +213,7 @@
     }
 
     // sanityCheckNodesRecursive(pScene->mRootNode);
-<<<<<<< HEAD
     animations(render_scene, pScene);
-=======
->>>>>>> 401279e2
     meshes(render_scene, pScene, nameWExt);
     materials(render_scene, pScene, nameWExt);
     textures(render_scene, pScene, nameWExt);
@@ -400,11 +397,8 @@
         std::vector<const tinyusdz::tydra::SkelNode *> skeletonNodes;
         skeletonNodes.push_back(&render_scene.skeletons[skeleton_id].root_node);
         for (int i = 0; i < skeletonNodes.size(); ++i) {
-<<<<<<< HEAD
             const tinyusdz::tydra::SkelNode *skeletonNode = skeletonNodes[i];
 
-=======
->>>>>>> 401279e2
             for (const auto &child : skeletonNodes[i]->children) {
                 skeletonNodes.push_back(&child);
             }
@@ -444,11 +438,7 @@
                     aiBonesVertexWeights[jointIndex].emplace_back(vertexIndex, jointWeight);
                 }
             }
-<<<<<<< HEAD
         }        
-=======
-        }
->>>>>>> 401279e2
 
         for (int boneIndex = 0; boneIndex < numBones; ++boneIndex) {
             const unsigned int numWeightsForBone = aiBonesVertexWeights[boneIndex].size();
@@ -896,20 +886,11 @@
         cNode->mChildren[i] = nodesRecursive(cNode, childNode, skeletons);
         ++i;
     }
-<<<<<<< HEAD
     
-=======
-
->>>>>>> 401279e2
     if (skelNode != nullptr) {
         // Convert USD skeleton into an Assimp node and make it the last child
         cNode->mChildren[cNode->mNumChildren-1] = skeletonNodesRecursive(cNode, *skelNode);
     }
-<<<<<<< HEAD
-    
-=======
-
->>>>>>> 401279e2
     return cNode;
 }
 
@@ -933,11 +914,7 @@
         const tinyusdz::tydra::SkelNode &childJoint = joint.children[i];
         cNode->mChildren[i] = skeletonNodesRecursive(cNode, childJoint);
     }
-<<<<<<< HEAD
    
-=======
-
->>>>>>> 401279e2
     return cNode;
 }
 
