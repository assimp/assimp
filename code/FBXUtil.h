/*
Open Asset Import Library (assimp)
----------------------------------------------------------------------

Copyright (c) 2006-2012, assimp team
All rights reserved.

Redistribution and use of this software in source and binary forms, 
with or without modification, are permitted provided that the 
following conditions are met:

* Redistributions of source code must retain the above
  copyright notice, this list of conditions and the
  following disclaimer.

* Redistributions in binary form must reproduce the above
  copyright notice, this list of conditions and the
  following disclaimer in the documentation and/or other
  materials provided with the distribution.

* Neither the name of the assimp team, nor the names of its
  contributors may be used to endorse or promote products
  derived from this software without specific prior
  written permission of the assimp team.

THIS SOFTWARE IS PROVIDED BY THE COPYRIGHT HOLDERS AND CONTRIBUTORS 
"AS IS" AND ANY EXPRESS OR IMPLIED WARRANTIES, INCLUDING, BUT NOT 
LIMITED TO, THE IMPLIED WARRANTIES OF MERCHANTABILITY AND FITNESS FOR
A PARTICULAR PURPOSE ARE DISCLAIMED. IN NO EVENT SHALL THE COPYRIGHT 
OWNER OR CONTRIBUTORS BE LIABLE FOR ANY DIRECT, INDIRECT, INCIDENTAL,
SPECIAL, EXEMPLARY, OR CONSEQUENTIAL DAMAGES (INCLUDING, BUT NOT 
LIMITED TO, PROCUREMENT OF SUBSTITUTE GOODS OR SERVICES; LOSS OF USE,
DATA, OR PROFITS; OR BUSINESS INTERRUPTION) HOWEVER CAUSED AND ON ANY 
THEORY OF LIABILITY, WHETHER IN CONTRACT, STRICT LIABILITY, OR TORT 
(INCLUDING NEGLIGENCE OR OTHERWISE) ARISING IN ANY WAY OUT OF THE USE 
OF THIS SOFTWARE, EVEN IF ADVISED OF THE POSSIBILITY OF SUCH DAMAGE.

----------------------------------------------------------------------
*/

/** @file  FBXUtil.h
 *  @brief FBX utility functions for internal use
 */
#ifndef INCLUDED_AI_FBX_UTIL_H
#define INCLUDED_AI_FBX_UTIL_H

#include <string>
#include "FBXCompileConfig.h"

namespace Assimp {
namespace FBX {

	class Token;
	enum TokenType;

namespace Util {


/** helper for std::for_each to delete all heap-allocated items in a container */
template<typename T>
struct delete_fun
{
<<<<<<< HEAD
	void operator()(T* del) {
=======
	void operator()(const volatile T* del) {
>>>>>>> 7a3e3b13
		delete del;
	}
};

<<<<<<< HEAD
=======
/** Get a string representation for a #TokenType. */
const char* TokenTypeString(TokenType t);

>>>>>>> 7a3e3b13

/** Format log/error messages using a given line location in the source file.
 *
 *  @param prefix Message prefix to be preprended to the location info.
 *  @param text Message text
 *  @param line Line index, 1-based
 *  @param column Colum index, 1-based 
 *  @return A string of the following format: {prefix} (line {line}, col {column}) {text}*/
std::string AddLineAndColumn(const std::string& prefix, const std::string& text, unsigned int line, unsigned int column);
	

/** Format log/error messages using a given cursor token.
 *
 *  @param prefix Message prefix to be preprended to the location info.
 *  @param text Message text
 *  @param tok Token where parsing/processing stopped
 *  @return A string of the following format: {prefix} ({token-type}, line {line}, col {column}) {text}*/
std::string AddTokenText(const std::string& prefix, const std::string& text, const Token* tok);

}
}
}

#endif // ! INCLUDED_AI_FBX_UTIL_H<|MERGE_RESOLUTION|>--- conflicted
+++ resolved
@@ -60,21 +60,14 @@
 template<typename T>
 struct delete_fun
 {
-<<<<<<< HEAD
-	void operator()(T* del) {
-=======
 	void operator()(const volatile T* del) {
->>>>>>> 7a3e3b13
 		delete del;
 	}
 };
 
-<<<<<<< HEAD
-=======
 /** Get a string representation for a #TokenType. */
 const char* TokenTypeString(TokenType t);
 
->>>>>>> 7a3e3b13
 
 /** Format log/error messages using a given line location in the source file.
  *
