--- conflicted
+++ resolved
@@ -4,8 +4,6 @@
 ---------------------------------------------------------------------------
 
 Copyright (c) 2006-2020, assimp team
-
-
 
 All rights reserved.
 
@@ -121,11 +119,11 @@
 
 class utObjImportExport : public AbstractImportExportBase {
 protected:
-    virtual void SetUp() {
+    void SetUp() override {
         m_im = new Assimp::Importer;
     }
 
-    virtual void TearDown() {
+    void TearDown() override {
         delete m_im;
         m_im = nullptr;
     }
@@ -289,11 +287,7 @@
 }
 
 TEST_F(utObjImportExport, issue1453_segfault) {
-<<<<<<< HEAD
-    static const char *CurObjModel =
-=======
-    static const char *curObjModel =
->>>>>>> 7e7555a9
+    static const char *curObjModel =
             "v  0.0  0.0  0.0\n"
             "v  0.0  0.0  1.0\n"
             "v  0.0  1.0  0.0\n"
@@ -304,20 +298,12 @@
             "v  1.0  1.0  1.0\nB";
 
     Assimp::Importer myimporter;
-<<<<<<< HEAD
-    const aiScene *scene = myimporter.ReadFileFromMemory(CurObjModel, strlen(CurObjModel), aiProcess_ValidateDataStructure);
-=======
     const aiScene *scene = myimporter.ReadFileFromMemory(curObjModel, strlen(curObjModel), aiProcess_ValidateDataStructure);
->>>>>>> 7e7555a9
     EXPECT_EQ(nullptr, scene);
 }
 
 TEST_F(utObjImportExport, relative_indices_Test) {
-<<<<<<< HEAD
-    static const char *CurObjModel =
-=======
-    static const char *curObjModel =
->>>>>>> 7e7555a9
+    static const char *curObjModel =
             "v -0.500000 0.000000 0.400000\n"
             "v -0.500000 0.000000 -0.800000\n"
             "v -0.500000 1.000000 -0.800000\n"
@@ -325,11 +311,7 @@
             "f -4 -3 -2 -1\nB";
 
     Assimp::Importer myimporter;
-<<<<<<< HEAD
-    const aiScene *scene = myimporter.ReadFileFromMemory(CurObjModel, strlen(CurObjModel), aiProcess_ValidateDataStructure);
-=======
     const aiScene *scene = myimporter.ReadFileFromMemory(curObjModel, strlen(curObjModel), aiProcess_ValidateDataStructure);
->>>>>>> 7e7555a9
     EXPECT_NE(nullptr, scene);
 
     EXPECT_EQ(scene->mNumMeshes, 1U);
@@ -344,22 +326,14 @@
 }
 
 TEST_F(utObjImportExport, homogeneous_coordinates_Test) {
-<<<<<<< HEAD
-    static const char *CurObjModel =
-=======
-    static const char *curObjModel =
->>>>>>> 7e7555a9
+    static const char *curObjModel =
             "v -0.500000 0.000000 0.400000 0.50000\n"
             "v -0.500000 0.000000 -0.800000 1.00000\n"
             "v 0.500000 1.000000 -0.800000 0.5000\n"
             "f 1 2 3\nB";
 
     Assimp::Importer myimporter;
-<<<<<<< HEAD
-    const aiScene *scene = myimporter.ReadFileFromMemory(CurObjModel, strlen(CurObjModel), aiProcess_ValidateDataStructure);
-=======
     const aiScene *scene = myimporter.ReadFileFromMemory(curObjModel, strlen(curObjModel), aiProcess_ValidateDataStructure);
->>>>>>> 7e7555a9
     EXPECT_NE(nullptr, scene);
 
     EXPECT_EQ(scene->mNumMeshes, 1U);
@@ -375,51 +349,31 @@
 }
 
 TEST_F(utObjImportExport, homogeneous_coordinates_divide_by_zero_Test) {
-<<<<<<< HEAD
-    static const char *CurObjModel =
-=======
-    static const char *curObjModel =
->>>>>>> 7e7555a9
+    static const char *curObjModel =
             "v -0.500000 0.000000 0.400000 0.\n"
             "v -0.500000 0.000000 -0.800000 1.00000\n"
             "v 0.500000 1.000000 -0.800000 0.5000\n"
             "f 1 2 3\nB";
 
     Assimp::Importer myimporter;
-<<<<<<< HEAD
-    const aiScene *scene = myimporter.ReadFileFromMemory(CurObjModel, strlen(CurObjModel), aiProcess_ValidateDataStructure);
-=======
     const aiScene *scene = myimporter.ReadFileFromMemory(curObjModel, strlen(curObjModel), aiProcess_ValidateDataStructure);
->>>>>>> 7e7555a9
     EXPECT_EQ(nullptr, scene);
 }
 
 TEST_F(utObjImportExport, 0based_array_Test) {
-<<<<<<< HEAD
-    static const char *CurObjModel =
-=======
-    static const char *curObjModel =
->>>>>>> 7e7555a9
+    static const char *curObjModel =
             "v -0.500000 0.000000 0.400000\n"
             "v -0.500000 0.000000 -0.800000\n"
             "v -0.500000 1.000000 -0.800000\n"
             "f 0 1 2\nB";
 
     Assimp::Importer myImporter;
-<<<<<<< HEAD
-    const aiScene *scene = myImporter.ReadFileFromMemory(CurObjModel, strlen(CurObjModel), 0);
-=======
     const aiScene *scene = myImporter.ReadFileFromMemory(curObjModel, strlen(curObjModel), 0);
->>>>>>> 7e7555a9
     EXPECT_EQ(nullptr, scene);
 }
 
 TEST_F(utObjImportExport, invalid_normals_uvs) {
-<<<<<<< HEAD
-    static const char *CurObjModel =
-=======
-    static const char *curObjModel =
->>>>>>> 7e7555a9
+    static const char *curObjModel =
             "v -0.500000 0.000000 0.400000\n"
             "v -0.500000 0.000000 -0.800000\n"
             "v -0.500000 1.000000 -0.800000\n"
@@ -428,20 +382,12 @@
             "f 1/1/1 1/1/1 2/2/2\nB";
 
     Assimp::Importer myImporter;
-<<<<<<< HEAD
-    const aiScene *scene = myImporter.ReadFileFromMemory(CurObjModel, strlen(CurObjModel), 0);
-=======
     const aiScene *scene = myImporter.ReadFileFromMemory(curObjModel, strlen(curObjModel), 0);
->>>>>>> 7e7555a9
     EXPECT_NE(nullptr, scene);
 }
 
 TEST_F(utObjImportExport, no_vt_just_vns) {
-<<<<<<< HEAD
-    static const char *CurObjModel =
-=======
-    static const char *curObjModel =
->>>>>>> 7e7555a9
+    static const char *curObjModel =
             "v 0 0 0\n"
             "v 0 0 0\n"
             "v 0 0 0\n"
@@ -469,11 +415,7 @@
             "f 10/10 11/11 12/12\n";
 
     Assimp::Importer myImporter;
-<<<<<<< HEAD
-    const aiScene *scene = myImporter.ReadFileFromMemory(CurObjModel, strlen(CurObjModel), 0);
-=======
     const aiScene *scene = myImporter.ReadFileFromMemory(curObjModel, strlen(curObjModel), 0);
->>>>>>> 7e7555a9
     EXPECT_NE(nullptr, scene);
 }
 
@@ -503,11 +445,7 @@
 }
 
 TEST_F(utObjImportExport, import_with_line_continuations) {
-<<<<<<< HEAD
-    static const char *ObjModel =
-=======
-    static const char *curObjModel =
->>>>>>> 7e7555a9
+    static const char *curObjModel =
             "v -0.5 -0.5 0.5\n"
             "v -0.5 \\\n"
             "  -0.5 -0.5\n"
@@ -538,4 +476,4 @@
     EXPECT_NEAR(vertices[2].x, -0.5f, threshold);
     EXPECT_NEAR(vertices[2].y, 0.5f, threshold);
     EXPECT_NEAR(vertices[2].z, -0.5f, threshold);
-}+}
