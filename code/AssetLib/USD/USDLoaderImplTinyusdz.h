/*
Open Asset Import Library (assimp)
----------------------------------------------------------------------

Copyright (c) 2006-2025, assimp team

All rights reserved.

Redistribution and use of this software in source and binary forms,
with or without modification, are permitted provided that the
following conditions are met:

* Redistributions of source code must retain the above
  copyright notice, this list of conditions and the
  following disclaimer.

* Redistributions in binary form must reproduce the above
  copyright notice, this list of conditions and the
  following disclaimer in the documentation and/or other
  materials provided with the distribution.

* Neither the name of the assimp team, nor the names of its
  contributors may be used to endorse or promote products
  derived from this software without specific prior
  written permission of the assimp team.

THIS SOFTWARE IS PROVIDED BY THE COPYRIGHT HOLDERS AND CONTRIBUTORS
"AS IS" AND ANY EXPRESS OR IMPLIED WARRANTIES, INCLUDING, BUT NOT
LIMITED TO, THE IMPLIED WARRANTIES OF MERCHANTABILITY AND FITNESS FOR
A PARTICULAR PURPOSE ARE DISCLAIMED. IN NO EVENT SHALL THE COPYRIGHT
OWNER OR CONTRIBUTORS BE LIABLE FOR ANY DIRECT, INDIRECT, INCIDENTAL,
SPECIAL, EXEMPLARY, OR CONSEQUENTIAL DAMAGES (INCLUDING, BUT NOT
LIMITED TO, PROCUREMENT OF SUBSTITUTE GOODS OR SERVICES; LOSS OF USE,
DATA, OR PROFITS; OR BUSINESS INTERRUPTION) HOWEVER CAUSED AND ON ANY
THEORY OF LIABILITY, WHETHER IN CONTRACT, STRICT LIABILITY, OR TORT
(INCLUDING NEGLIGENCE OR OTHERWISE) ARISING IN ANY WAY OUT OF THE USE
OF THIS SOFTWARE, EVEN IF ADVISED OF THE POSSIBILITY OF SUCH DAMAGE.

----------------------------------------------------------------------
*/

/** @file  USDLoader.h
 *  @brief Declaration of the USD importer class.
 */
#pragma once
#ifndef AI_USDLOADER_IMPL_TINYUSDZ_H_INCLUDED
#define AI_USDLOADER_IMPL_TINYUSDZ_H_INCLUDED

#include <assimp/BaseImporter.h>
#include <assimp/scene.h>
#include <assimp/types.h>
#include <vector>
#include <cstdint>
#include "tinyusdz.hh"
#include "tydra/render-data.hh"

namespace Assimp {
class USDImporterImplTinyusdz {
public:
    USDImporterImplTinyusdz() = default;
    ~USDImporterImplTinyusdz() = default;

    void InternReadFile(
            const std::string &pFile,
            aiScene *pScene,
            IOSystem *pIOHandler);

    void animations(
            const tinyusdz::tydra::RenderScene &render_scene,
            aiScene *pScene);

    void meshes(
            const tinyusdz::tydra::RenderScene &render_scene,
            aiScene *pScene,
            const std::string &nameWExt);

    void verticesForMesh(
            const tinyusdz::tydra::RenderScene &render_scene,
            aiScene *pScene,
            size_t meshIdx,
            const std::string &nameWExt);

    void facesForMesh(
            const tinyusdz::tydra::RenderScene &render_scene,
            aiScene *pScene,
            size_t meshIdx,
            const std::string &nameWExt);

    void normalsForMesh(
            const tinyusdz::tydra::RenderScene &render_scene,
            aiScene *pScene,
            size_t meshIdx,
            const std::string &nameWExt);

    void materialsForMesh(
            const tinyusdz::tydra::RenderScene &render_scene,
            aiScene *pScene,
            size_t meshIdx,
            const std::string &nameWExt);

    void uvsForMesh(
            const tinyusdz::tydra::RenderScene &render_scene,
            aiScene *pScene,
            size_t meshIdx,
            const std::string &nameWExt);

    void materials(
            const tinyusdz::tydra::RenderScene &render_scene,
            aiScene *pScene,
            const std::string &nameWExt);

    void textures(
            const tinyusdz::tydra::RenderScene &render_scene,
            aiScene *pScene,
            const std::string &nameWExt);

    void textureImages(
            const tinyusdz::tydra::RenderScene &render_scene,
            aiScene *pScene,
            const std::string &nameWExt);

    void buffers(
            const tinyusdz::tydra::RenderScene &render_scene,
            aiScene *pScene,
            const std::string &nameWExt);

<<<<<<< HEAD
    void setupNodes(
            const tinyusdz::tydra::RenderScene &render_scene,
            aiScene *pScene,
            const tinyusdz::Stage &usdStage,
            std::map<size_t, tinyusdz::tydra::Node> &meshNodes,
            const std::string &nameWExt
            );

    aiNode *nodes(
            const tinyusdz::tydra::RenderScene &render_scene,
            const tinyusdz::Stage &usdStage,
            std::map<size_t, tinyusdz::tydra::Node> &meshNodes,
            const std::string &nameWExt);

=======
>>>>>>> ab28db52
    aiNode *nodesRecursive(
            aiNode *pNodeParent,
            const tinyusdz::Prim &prim,
            const tinyusdz::tydra::Node &node,
            const std::vector<tinyusdz::tydra::SkelHierarchy> &skeletons);

    aiNode *skeletonNodesRecursive(
            aiNode *pNodeParent,
            const tinyusdz::tydra::SkelNode &joint);

    void sanityCheckNodesRecursive(
            aiNode *pNode);

    void setupBlendShapes(
            const tinyusdz::tydra::RenderScene &render_scene,
            aiScene *pScene,
            const std::string &nameWExt);

    void blendShapesForMesh(
            const tinyusdz::tydra::RenderScene &render_scene,
            aiScene *pScene,
            size_t meshIdx,
            const std::string &nameWExt);
};
} // namespace Assimp
#endif // AI_USDLOADER_IMPL_TINYUSDZ_H_INCLUDED<|MERGE_RESOLUTION|>--- conflicted
+++ resolved
@@ -124,7 +124,6 @@
             aiScene *pScene,
             const std::string &nameWExt);
 
-<<<<<<< HEAD
     void setupNodes(
             const tinyusdz::tydra::RenderScene &render_scene,
             aiScene *pScene,
@@ -139,8 +138,6 @@
             std::map<size_t, tinyusdz::tydra::Node> &meshNodes,
             const std::string &nameWExt);
 
-=======
->>>>>>> ab28db52
     aiNode *nodesRecursive(
             aiNode *pNodeParent,
             const tinyusdz::Prim &prim,
