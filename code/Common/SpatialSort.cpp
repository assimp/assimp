/*
---------------------------------------------------------------------------
Open Asset Import Library (assimp)
---------------------------------------------------------------------------

Copyright (c) 2006-2020, assimp team

All rights reserved.

Redistribution and use of this software in source and binary forms,
with or without modification, are permitted provided that the following
conditions are met:

* Redistributions of source code must retain the above
  copyright notice, this list of conditions and the
  following disclaimer.

* Redistributions in binary form must reproduce the above
  copyright notice, this list of conditions and the
  following disclaimer in the documentation and/or other
  materials provided with the distribution.

* Neither the name of the assimp team, nor the names of its
  contributors may be used to endorse or promote products
  derived from this software without specific prior
  written permission of the assimp team.

THIS SOFTWARE IS PROVIDED BY THE COPYRIGHT HOLDERS AND CONTRIBUTORS
"AS IS" AND ANY EXPRESS OR IMPLIED WARRANTIES, INCLUDING, BUT NOT
LIMITED TO, THE IMPLIED WARRANTIES OF MERCHANTABILITY AND FITNESS FOR
A PARTICULAR PURPOSE ARE DISCLAIMED. IN NO EVENT SHALL THE COPYRIGHT
OWNER OR CONTRIBUTORS BE LIABLE FOR ANY DIRECT, INDIRECT, INCIDENTAL,
SPECIAL, EXEMPLARY, OR CONSEQUENTIAL DAMAGES (INCLUDING, BUT NOT
LIMITED TO, PROCUREMENT OF SUBSTITUTE GOODS OR SERVICES; LOSS OF USE,
DATA, OR PROFITS; OR BUSINESS INTERRUPTION) HOWEVER CAUSED AND ON ANY
THEORY OF LIABILITY, WHETHER IN CONTRACT, STRICT LIABILITY, OR TORT
(INCLUDING NEGLIGENCE OR OTHERWISE) ARISING IN ANY WAY OUT OF THE USE
OF THIS SOFTWARE, EVEN IF ADVISED OF THE POSSIBILITY OF SUCH DAMAGE.
---------------------------------------------------------------------------
*/

/** @file Implementation of the helper class to quickly find vertices close to a given position */

#include <assimp/SpatialSort.h>
#include <assimp/ai_assert.h>

using namespace Assimp;

// CHAR_BIT seems to be defined under MVSC, but not under GCC. Pray that the correct value is 8.
#ifndef CHAR_BIT
#define CHAR_BIT 8
#endif

const aiVector3D PlaneInit(0.8523f, 0.34321f, 0.5736f);

// ------------------------------------------------------------------------------------------------
// Constructs a spatially sorted representation from the given position array.
// define the reference plane. We choose some arbitrary vector away from all basic axises
// in the hope that no model spreads all its vertices along this plane.
SpatialSort::SpatialSort(const aiVector3D *pPositions, unsigned int pNumPositions, unsigned int pElementOffset) :
        mPlaneNormal(PlaneInit) {
    mPlaneNormal.Normalize();
    Fill(pPositions, pNumPositions, pElementOffset);
}

// ------------------------------------------------------------------------------------------------
SpatialSort::SpatialSort() :
        mPlaneNormal(PlaneInit) {
    mPlaneNormal.Normalize();
}

// ------------------------------------------------------------------------------------------------
// Destructor
SpatialSort::~SpatialSort() {
    // empty
}

// ------------------------------------------------------------------------------------------------
void SpatialSort::Fill(const aiVector3D *pPositions, unsigned int pNumPositions,
        unsigned int pElementOffset,
        bool pFinalize /*= true */) {
    mPositions.clear();
    Append(pPositions, pNumPositions, pElementOffset, pFinalize);
}

// ------------------------------------------------------------------------------------------------
void SpatialSort::Finalize() {
    std::sort(mPositions.begin(), mPositions.end());
}

// ------------------------------------------------------------------------------------------------
void SpatialSort::Append(const aiVector3D *pPositions, unsigned int pNumPositions,
        unsigned int pElementOffset,
        bool pFinalize /*= true */) {
    // store references to all given positions along with their distance to the reference plane
    const size_t initial = mPositions.size();
    mPositions.reserve(initial + (pFinalize ? pNumPositions : pNumPositions * 2));
    for (unsigned int a = 0; a < pNumPositions; a++) {
        const char *tempPointer = reinterpret_cast<const char *>(pPositions);
        const aiVector3D *vec = reinterpret_cast<const aiVector3D *>(tempPointer + a * pElementOffset);

        // store position by index and distance
        ai_real distance = *vec * mPlaneNormal;
<<<<<<< HEAD
        mPositions.push_back(Entry(static_cast<unsigned int>(a + initial), *vec, distance));
=======
        mPositions.emplace_back( static_cast<unsigned int>(a+initial), *vec, distance);
>>>>>>> 85114117
    }

    if (pFinalize) {
        // now sort the array ascending by distance.
        Finalize();
    }
}

// ------------------------------------------------------------------------------------------------
// Returns an iterator for all positions close to the given position.
void SpatialSort::FindPositions(const aiVector3D &pPosition,
        ai_real pRadius, std::vector<unsigned int> &poResults) const {
    const ai_real dist = pPosition * mPlaneNormal;
    const ai_real minDist = dist - pRadius, maxDist = dist + pRadius;

    // clear the array
    poResults.clear();

    // quick check for positions outside the range
<<<<<<< HEAD
    if (mPositions.size() == 0)
=======
    if( mPositions.empty())
>>>>>>> 85114117
        return;
    if (maxDist < mPositions.front().mDistance)
        return;
    if (minDist > mPositions.back().mDistance)
        return;

    // do a binary search for the minimal distance to start the iteration there
    unsigned int index = (unsigned int)mPositions.size() / 2;
    unsigned int binaryStepSize = (unsigned int)mPositions.size() / 4;
    while (binaryStepSize > 1) {
        if (mPositions[index].mDistance < minDist)
            index += binaryStepSize;
        else
            index -= binaryStepSize;

        binaryStepSize /= 2;
    }

    // depending on the direction of the last step we need to single step a bit back or forth
    // to find the actual beginning element of the range
    while (index > 0 && mPositions[index].mDistance > minDist)
        index--;
    while (index < (mPositions.size() - 1) && mPositions[index].mDistance < minDist)
        index++;

    // Mow start iterating from there until the first position lays outside of the distance range.
    // Add all positions inside the distance range within the given radius to the result aray
    std::vector<Entry>::const_iterator it = mPositions.begin() + index;
    const ai_real pSquared = pRadius * pRadius;
    while (it->mDistance < maxDist) {
        if ((it->mPosition - pPosition).SquareLength() < pSquared)
            poResults.push_back(it->mIndex);
        ++it;
        if (it == mPositions.end())
            break;
    }

    // that's it
}

namespace {

// Binary, signed-integer representation of a single-precision floating-point value.
// IEEE 754 says: "If two floating-point numbers in the same format are ordered then they are
//  ordered the same way when their bits are reinterpreted as sign-magnitude integers."
// This allows us to convert all floating-point numbers to signed integers of arbitrary size
//  and then use them to work with ULPs (Units in the Last Place, for high-precision
//  computations) or to compare them (integer comparisons are faster than floating-point
//  comparisons on many platforms).
typedef ai_int BinFloat;

// --------------------------------------------------------------------------------------------
// Converts the bit pattern of a floating-point number to its signed integer representation.
BinFloat ToBinary(const ai_real &pValue) {

    // If this assertion fails, signed int is not big enough to store a float on your platform.
    //  Please correct the declaration of BinFloat a few lines above - but do it in a portable,
    //  #ifdef'd manner!
    static_assert(sizeof(BinFloat) >= sizeof(ai_real), "sizeof(BinFloat) >= sizeof(ai_real)");

#if defined(_MSC_VER)
    // If this assertion fails, Visual C++ has finally moved to ILP64. This means that this
    //  code has just become legacy code! Find out the current value of _MSC_VER and modify
    //  the #if above so it evaluates false on the current and all upcoming VC versions (or
    //  on the current platform, if LP64 or LLP64 are still used on other platforms).
    static_assert(sizeof(BinFloat) == sizeof(ai_real), "sizeof(BinFloat) == sizeof(ai_real)");

    // This works best on Visual C++, but other compilers have their problems with it.
    const BinFloat binValue = reinterpret_cast<BinFloat const &>(pValue);
    //::memcpy(&binValue, &pValue, sizeof(pValue));
    //return binValue;
#else
    // On many compilers, reinterpreting a float address as an integer causes aliasing
    // problems. This is an ugly but more or less safe way of doing it.
    union {
        ai_real asFloat;
        BinFloat asBin;
    } conversion;
    conversion.asBin = 0; // zero empty space in case sizeof(BinFloat) > sizeof(float)
    conversion.asFloat = pValue;
    const BinFloat binValue = conversion.asBin;
#endif

    // floating-point numbers are of sign-magnitude format, so find out what signed number
    //  representation we must convert negative values to.
    // See http://en.wikipedia.org/wiki/Signed_number_representations.
    const BinFloat mask = BinFloat(1) << (CHAR_BIT * sizeof(BinFloat) - 1);

    // Two's complement?
    const bool DefaultValue = ((-42 == (~42 + 1)) && (binValue & mask));
    const bool OneComplement = ((-42 == ~42) && (binValue & mask));

    if (DefaultValue)
        return mask - binValue;
    // One's complement?
    else if (OneComplement)
        return BinFloat(-0) - binValue;
    // Sign-magnitude? -0 = 1000... binary
    return binValue;
}

} // namespace

// ------------------------------------------------------------------------------------------------
// Fills an array with indices of all positions identical to the given position. In opposite to
// FindPositions(), not an epsilon is used but a (very low) tolerance of four floating-point units.
void SpatialSort::FindIdenticalPositions(const aiVector3D &pPosition, std::vector<unsigned int> &poResults) const {
    // Epsilons have a huge disadvantage: they are of constant precision, while floating-point
    //  values are of log2 precision. If you apply e=0.01 to 100, the epsilon is rather small, but
    //  if you apply it to 0.001, it is enormous.

    // The best way to overcome this is the unit in the last place (ULP). A precision of 2 ULPs
    //  tells us that a float does not differ more than 2 bits from the "real" value. ULPs are of
    //  logarithmic precision - around 1, they are 1*(2^24) and around 10000, they are 0.00125.

    // For standard C math, we can assume a precision of 0.5 ULPs according to IEEE 754. The
    //  incoming vertex positions might have already been transformed, probably using rather
    //  inaccurate SSE instructions, so we assume a tolerance of 4 ULPs to safely identify
    //  identical vertex positions.
    static const int toleranceInULPs = 4;
    // An interesting point is that the inaccuracy grows linear with the number of operations:
    //  multiplying to numbers, each inaccurate to four ULPs, results in an inaccuracy of four ULPs
    //  plus 0.5 ULPs for the multiplication.
    // To compute the distance to the plane, a dot product is needed - that is a multiplication and
    //  an addition on each number.
    static const int distanceToleranceInULPs = toleranceInULPs + 1;
    // The squared distance between two 3D vectors is computed the same way, but with an additional
    //  subtraction.
    static const int distance3DToleranceInULPs = distanceToleranceInULPs + 1;

    // Convert the plane distance to its signed integer representation so the ULPs tolerance can be
    //  applied. For some reason, VC won't optimize two calls of the bit pattern conversion.
    const BinFloat minDistBinary = ToBinary(pPosition * mPlaneNormal) - distanceToleranceInULPs;
    const BinFloat maxDistBinary = minDistBinary + 2 * distanceToleranceInULPs;

    // clear the array in this strange fashion because a simple clear() would also deallocate
    // the array which we want to avoid
    poResults.resize(0);

    // do a binary search for the minimal distance to start the iteration there
    unsigned int index = (unsigned int)mPositions.size() / 2;
    unsigned int binaryStepSize = (unsigned int)mPositions.size() / 4;
    while (binaryStepSize > 1) {
        // Ugly, but conditional jumps are faster with integers than with floats
        if (minDistBinary > ToBinary(mPositions[index].mDistance))
            index += binaryStepSize;
        else
            index -= binaryStepSize;

        binaryStepSize /= 2;
    }

    // depending on the direction of the last step we need to single step a bit back or forth
    // to find the actual beginning element of the range
    while (index > 0 && minDistBinary < ToBinary(mPositions[index].mDistance))
        index--;
    while (index < (mPositions.size() - 1) && minDistBinary > ToBinary(mPositions[index].mDistance))
        index++;

    // Now start iterating from there until the first position lays outside of the distance range.
    // Add all positions inside the distance range within the tolerance to the result array
    std::vector<Entry>::const_iterator it = mPositions.begin() + index;
    while (ToBinary(it->mDistance) < maxDistBinary) {
        if (distance3DToleranceInULPs >= ToBinary((it->mPosition - pPosition).SquareLength()))
            poResults.push_back(it->mIndex);
        ++it;
        if (it == mPositions.end())
            break;
    }

    // that's it
}

// ------------------------------------------------------------------------------------------------
unsigned int SpatialSort::GenerateMappingTable(std::vector<unsigned int> &fill, ai_real pRadius) const {
    fill.resize(mPositions.size(), UINT_MAX);
    ai_real dist, maxDist;

    unsigned int t = 0;
    const ai_real pSquared = pRadius * pRadius;
    for (size_t i = 0; i < mPositions.size();) {
        dist = mPositions[i].mPosition * mPlaneNormal;
        maxDist = dist + pRadius;

        fill[mPositions[i].mIndex] = t;
        const aiVector3D &oldpos = mPositions[i].mPosition;
        for (++i; i < fill.size() && mPositions[i].mDistance < maxDist && (mPositions[i].mPosition - oldpos).SquareLength() < pSquared; ++i) {
            fill[mPositions[i].mIndex] = t;
        }
        ++t;
    }

#ifdef ASSIMP_BUILD_DEBUG

    // debug invariant: mPositions[i].mIndex values must range from 0 to mPositions.size()-1
    for (size_t i = 0; i < fill.size(); ++i) {
        ai_assert(fill[i] < mPositions.size());
    }

#endif
    return t;
}<|MERGE_RESOLUTION|>--- conflicted
+++ resolved
@@ -101,11 +101,7 @@
 
         // store position by index and distance
         ai_real distance = *vec * mPlaneNormal;
-<<<<<<< HEAD
-        mPositions.push_back(Entry(static_cast<unsigned int>(a + initial), *vec, distance));
-=======
-        mPositions.emplace_back( static_cast<unsigned int>(a+initial), *vec, distance);
->>>>>>> 85114117
+        mPositions.emplace_back(Entry(static_cast<unsigned int>(a + initial), *vec, distance));
     }
 
     if (pFinalize) {
@@ -125,11 +121,7 @@
     poResults.clear();
 
     // quick check for positions outside the range
-<<<<<<< HEAD
-    if (mPositions.size() == 0)
-=======
     if( mPositions.empty())
->>>>>>> 85114117
         return;
     if (maxDist < mPositions.front().mDistance)
         return;
